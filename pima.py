--- conflicted
+++ resolved
@@ -750,34 +750,17 @@
         
         # Assume we want to use Illumina data to polish a given genome or ONT assembly
         if self.ont_fast5 or self.ont_fastq or self.genome_fasta :
-<<<<<<< HEAD
             if self.validate_utility('pilon', 'pilon is not on the PATH (required by --illumina-fastq).') :
                 command = 'pilon --version'
                 self.versions['pilon'] = re.search('[0-9]+\\.[0-9.]+', self.print_and_run(command)[0]).group(0)
-=======
-            self.validate_utility('pilon', 'pilon is not on the PATH (required by --illumina-fastq with --ont-fastq, --ont-fast, or --genome)')
-
-            command = 'minimap2 --version'
-            self.versions['minimap2'] = re.search('[0-9]+\\.[0-9.]+', self.print_and_run(command)[0]).group(0)
- 
-            command = 'pilon --version'
-            self.versions['pilon'] = re.search('[0-9]+\\.[0-9.]+', self.print_and_run(command)[0]).group(0)
->>>>>>> 3bb7c491
 
             self.analysis += ['pilon_assembly']
 
         else :
-<<<<<<< HEAD
             if self.validate_utility('spades.py', 'spades.py is not on the PATH (required by --illumina-fastq)') :
                 command = 'spades.py --version'
                 self.versions['spades'] = re.search('[0-9]+\\.[0-9.]+', self.print_and_run(command)[0]).group(0)
-=======
-            self.validate_utility('spades.py', 'spades.py is not on the PATH (required by --illumina-fastq)')
-           
-            command = 'spades.py --version'
-            self.versions['spades'] = re.search('[0-9]+\\.[0-9.]+', self.print_and_run(command)[0]).group(0)
->>>>>>> 3bb7c491
-            
+                
             self.analysis += ['spades_illumina_fastq']
             self.will_have_genome_fasta = True
             
