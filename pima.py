#!/bin/env python

import copy
import csv
import datetime
import glob
import locale
import logging
import os
import re
import pyfastx
import shutil
import statistics
import subprocess
import sys
import time
from argparse import ArgumentParser, HelpFormatter

import numpy
import pandas
import numpy as np
import joblib

import Bio.SeqIO
import pathos.multiprocessing as mp

from dna_features_viewer import GraphicFeature, GraphicRecord
import matplotlib as mpl
mpl.use('Agg')
import matplotlib.pyplot as plt

from ba_report import PimaReport

pandas.set_option('display.max_colwidth', 200)

VERSION=1.0

pima_path = os.path.dirname(os.path.realpath(__file__))
data_dir = os.path.join(pima_path, 'data')
amr_database_default = f"{pima_path}/data/amr.fasta"
amr_gene_drug_tsv = f"{pima_path}/data/gene_drug.tsv"
amr_default_color = '#FED976'
inc_database_default = f"{pima_path}/data/inc.fasta"
inc_default_color = '#0570B0'
included_databases = [amr_database_default, inc_database_default]

plasmid_database_default = f"{pima_path}/data/plasmids_and_vectors.fasta"
reference_dir_default = f"{pima_path}/reference_sequences"


class Colors:
    HEADER = '\033[95m'
    OKBLUE = '\033[94m'
    OKGREEN = '\033[92m'
    WARNING = '\033[93m'
    FAIL = '\033[91m'
    ENDC = '\033[0m'
    BOLD = '\033[1m'
    UNDERLINE = '\033[4m'


def nicenumber(x, round):
    exp = np.floor(np.log10(x))
    f   = x / 10**exp

    if round:
        if f < 1.5:
            nf = 1.
        elif f < 3.:
            nf = 2.
        elif f < 7.:
            nf = 5.
        else:
            nf = 10.
    else:
        if f <= 1.:
            nf = 1.
        elif f <= 2.:
            nf = 2.
        elif f <= 5.:
            nf = 5.
        else:
            nf = 10.

    return nf * 10.**exp


def pretty(low, high, n):
    range = nicenumber(high - low, False)
    d     = nicenumber(range / (n-1), True)
    miny  = np.floor(low  / d) * d
    maxy  = np.ceil (high / d) * d
    return np.arange(miny, maxy+0.5*d, d)


def format_kmg(number, decimals = 0) :

    if number == 0 :
        return('0')
    
    magnitude_powers = [10**9, 10**6, 10**3, 1]
    magnitude_units = ['G', 'M', 'K', '']
    for i in range(len(magnitude_units)) :
        if number >= magnitude_powers[i] :
            magnitude_power = magnitude_powers[i]
            magnitude_unit = magnitude_units[i]
            return(('{:0.' + str(decimals) + 'f}').format(number / magnitude_power) + magnitude_unit)

    
class Analysis :

    def __init__(self, opts, unknown_args) :

        self.input_given = []

        # Date-time information
        self.start_time = datetime.datetime.now().strftime("%Y-%m-%d")

        # Logging information
        self.logging_file = None
        self.logging_handle = None
        
        # Input options
        self.ont_watch = opts.ont_watch
        self.ont_watch_reads_min = opts.ont_watch_min_reads
        self.ont_watch_time_max = opts.ont_watch_max_time * 60 * 60
        self.ont_watch_between_max = opts.ont_watch_between_time * 60
        self.ont_watch_sleep_time = 10
        
        self.ont_fast5 = opts.ont_fast5
        self.ont_fast5_limit = opts.ont_fast5_limit
        self.basecaller = opts.basecaller
        self.albacore_seq_files_file = opts.albacore_seq_file
        self.barcode_min_fraction = 2.5
        self.ont_fastq = opts.ont_fastq
        self.ont_raw_fastq = opts.ont_fastq
        self.ont_fastq_dir = None
        self.only_basecall = opts.only_basecall
        self.multiplexed = opts.multiplexed
        self.demux = opts.demux
        self.is_barcode = False
        self.error_correct = opts.error_correct
        self.illumina_fastq = opts.illumina_fastq
        self.genome_fasta = opts.genome

        self.will_have_ont_fastq = False
        self.will_have_genome_fasta = False
        
        self.output_dir = opts.output
        self.overwrite = opts.overwrite

        # Assembly options
        self.assembler = opts.assembler
        self.genome_assembly_size = opts.genome_size
        self.racon = opts.racon
        self.racon_rounds = opts.racon_rounds
        self.no_medaka = opts.no_medaka
        self.ont_n50 = None
        self.ont_n50_min = 2500
        self.ont_coverage_min = 30
        self.illumina_length_mean = None
        self.illumina_coverage_min = 30
        self.nanopolish = opts.nanopolish
        self.nanopolish_coverage_max = opts.max_nanopolish_coverage
        self.pilon = opts.pilon
        self.pilon_coverage_min = 25
        self.will_have_ont_assembly = False
        self.contig_info = None
        self.no_assembly = opts.no_assembly
        
        # The assembly itself
        self.genome = None #pandas.Series()

        # Vs. reference options
        self.reference_identity_min = 98.
        self.reference_alignment_min = 97.
        
        # Plasmid and feature options
        self.plasmids = opts.plasmids
        self.plasmid_database = opts.plasmid_database

        self.no_drawing = opts.no_drawing

        self.amr_database = opts.amr_database
        self.no_amr = opts.no_amr
        self.inc_database = opts.inc_database
        self.no_inc = opts.no_inc

        self.feature_fastas = opts.feature
        self.feature_hits = pandas.Series()
        self.feature_dirs = []
        self.feature_names = []
        self.feature_colors = []

        self.download = opts.download
        
        # Reference options
        self.reference_dir = opts.reference_dir
        self.organism = opts.organism
        self.reference_fasta = opts.reference_genome
        self.mutation_region_bed = opts.mutation_regions
        self.amr_mutations = pandas.Series()
        self.amr_deletions = pandas.DataFrame()
        
        self.threads = opts.threads

        self.errors = []
        self.warnings = []
        
        # How much stuff to print
        self.verbosity = opts.verbosity

        # Files to remove when done
        self.files_to_clean = []
        
        # Don't actully run any commands
        self.fake_run = opts.fake_run

        # Reporting
        self.bundle = opts.bundle
        self.versions = pandas.Series()
        self.report = pandas.Series()

        self.analysis_name = opts.name
        self.report['name'] = self.analysis_name
        
        self.summary_title = 'PIMA run summary'
        self.report[self.summary_title] = pandas.Series()

        self.assembly_title = 'Assembly'
        self.assembly_notes_title = 'Assembly notes'
        self.report[self.assembly_title] = pandas.Series()
        self.report[self.assembly_title][self.assembly_notes_title] = pandas.Series()
        
        self.alignment_title = 'Comparison with reference'
        self.alignment_notes_title = 'Alignment notes'
        self.contig_alignment_title = 'Alignment vs. reference contigs'
        self.report[self.alignment_title] = pandas.Series()
        self.report[self.alignment_title][self.alignment_notes_title] = pandas.Series()
        self.report[self.alignment_title][self.contig_alignment_title] = pandas.Series()

        self.feature_title = 'Features found in the assembly'
        self.report[self.feature_title] = pandas.Series()

        self.feature_plot_title = 'Feature annotation plots'
        self.report[self.feature_plot_title] = pandas.Series()
        
        self.mutation_title = 'Mutations'
        self.report[self.mutation_title] = pandas.Series()

        self.large_indel_title = 'Large insertions & deletions'
        self.snp_indel_title = 'SNPs and small indels'
        self.report[self.large_indel_title] = pandas.Series()

        self.plasmid_title = 'Plasmid annotation'
        self.report[self.plasmid_title] = pandas.Series()

        self.stats_title = 'Assembly statistics'
        self.report[self.stats_title] = pandas.Series()

        self.amr_matrix_title = 'AMR matrix'
        self.report[self.amr_matrix_title] = pandas.Series()
        
        self.methods_title = 'Methods summary'
        self.report[self.methods_title] = pandas.Series()
        self.basecalling_methods = 'Basecalling & processing'
        self.report[self.methods_title][self.basecalling_methods] = pandas.Series()
        self.assembly_methods = 'Assembly & polishing'
        self.report[self.methods_title][self.assembly_methods] = pandas.Series()
        self.reference_methods = 'Reference comparison'
        self.report[self.methods_title][self.reference_methods] = pandas.Series()
        self.feature_methods = 'Feature annotation'
        self.report[self.methods_title][self.feature_methods] = pandas.Series()
        self.mutation_methods = 'Mutation screening '
        self.report[self.methods_title][self.mutation_methods] = pandas.Series()
        self.plasmid_methods = 'Plasmid annotation'
        self.report[self.methods_title][self.plasmid_methods] = pandas.Series()
        
        self.meta_title = 'PIMA meta-information'
        
        # Verbosity levels and colors
        self.error_color = Colors.FAIL
        self.main_process_verbosity = 1
        self.warning_color = Colors.WARNING
        self.warning_verbosity = 1
        self.main_process_color = Colors.OKGREEN
        self.sub_process_verbosity = 2
        self.sub_process_color = Colors.OKBLUE
        self.command_verbosity = 3

        # The actual steps to carry out in the analysis held as a list
        self.analysis = []
        
        # See if we got any unknown args.  Not allowed.
        if len(unknown_args) != 0 :
            self.errors = self.errors + ['Unknown argument: ' + unknown for unknown in unknown_args]
                                           

    def print_and_log(self, text, verbosity, color = Colors.ENDC) :
        if verbosity <= self.verbosity :
            time_string = '[' + str(datetime.datetime.now().strftime("%Y-%m-%d %H:%M:%S")) + ']'
            print(time_string + ' ' + color + text + Colors.ENDC)
        if self.logging_handle :
            self.logging_handle.write(time_string + ' ' + text)

            
    def run_command(self, command) :
        if not self.fake_run :
            return(re.split('\\n', subprocess.check_output(command, shell = True).decode('utf-8')))

            
    def print_and_run(self, command) :
        self.print_and_log(command, self.command_verbosity)
        return(self.run_command(command))


    def print_warning(self, warning) :
        self.print_and_log(warning, self.warning_verbosity, self.warning_color)
    
    
    def add_warning(self, warning) :
        self.print_warning(warning)
        self.warnings += [warning]
    
    
    def validate_file(self, the_file) :
        return os.path.isfile(the_file)

    
    def validate_file_size(self, the_file) :
        if not self.fake_run :
            return os.stat(the_file).st_size > 0
        else :
            return True

        
    def validate_file_and_size(self, the_file) :
        return(self.validate_file(the_file) and self.validate_file_size(the_file))
        
        
    def validate_file_and_size_or_error(self, the_file, error_prefix = 'The file',
                                        presence_suffix = 'doesn\'t exist',
                                        size_suffix = 'is size 0') :
        if not self.validate_file(the_file) and not self.fake_run:
            self.print_and_log(' '.join([error_prefix, the_file, presence_suffix]), 0, Colors.FAIL)
            self.error_out()

        if not self.validate_file_size(the_file) and not self.fake_run :
            self.print_and_log(' '.join([error_prefix, the_file, size_suffix]), 0, Colors.FAIL)
            self.error_out()


    def validate_utility(self, utility, error) :

        if not shutil.which(utility) :
            self.errors += [error]
            return False
        else :
            return True


    def std_files(self, prefix) :

        return([prefix + '.std' + i for i in ['out', 'err']])


    def touch_file(self, a_file) :

        command = ' '.join(['touch', a_file])
        self.print_and_run(command)


    def make_start_file(self, a_dir) :

        start_file = os.path.join(a_dir, '.start')
        self.touch_file(start_file)


    def make_finish_file(self, a_dir) :

        finish_file = os.path.join(a_dir, '.finish')
        self.touch_file(finish_file)
    
        
    def load_fasta(self, fasta) :

        sequence = pandas.Series()
        for contig in Bio.SeqIO.parse(fasta, 'fasta') :
            sequence[contig.id] = contig
        return(sequence)
        
            
    def load_genome(self) :

        self.genome = self.load_fasta(self.genome_fasta)
        self.genome_size = 0
        for i in self.genome :
            self.genome_size += len(i.seq)

            
    def load_reference(self) :

        self.reference = self.load_fasta(self.reference_fasta)
        self.reference_size = 0
        for i in self.reference :
            self.reference_size += len(i.seq)
        
        
    def download_databases(self) :

        self.print_and_log('Downloading missing databases', self.main_process_verbosity, self.main_process_color)

        databases = ['amr', 'inc', 'plasmids_and_vectors']
        for database in databases :
            database_fasta = os.path.join(data_dir, database + '.fasta')
            if self.validate_file_and_size(database_fasta) :
                continue
            command = ' '.join(['wget',
                                '-O', database_fasta,
                                'http://pima.appliedbinf.com/data/' + database + '.fasta'])
            self.print_and_run(command)
                           
            
    def bwa_index_fasta(self, fasta) :
        
        self.print_and_log('Indexing FASTA with bwa index', self.sub_process_verbosity, self.sub_process_color)
         
        # Check for an index already there
        bwa_index = fasta + '.bwt'
        if self.validate_file_and_size(bwa_index) :
            return
        
        # Make the bwa index
        std_prefix = re.sub('\.f(na|asta)$', '', fasta)
        bwa_index_stdout, bwa_index_stderr = self.std_files(std_prefix + '_index')
        command = ' '.join(['bwa',
                            'index',
                            fasta,
                            '1>' + bwa_index_stdout, '2>' + bwa_index_stderr])
        self.print_and_run(command)

        # Check that the index was built
        self.validate_file_and_size_or_error(bwa_index, 'BWA index', 'doesn\'t', 'is empty')
        
            
    def bwa_short_illumina_fastq(self, genome, fastq, bam) :

        std_prefix = re.sub('\.bam$', '', bam)
            
        self.bwa_index_fasta(genome)

        # Align the reads 
        sai = []
        for i in range(len(self.illumina_fastq)) :
            bwa_stdout, bwa_stderr = self.std_files(std_prefix + '_aln')
            this_sai = std_prefix + '_aln_' + str(i) + '.sai'
            command = ' '.join(['bwa aln',
                                '-t', str(self.threads),
                                genome,
                                self.illumina_fastq[i],
                                '1>', this_sai,
                                '2>', bwa_stderr])
            sai += [this_sai]
            self.print_and_run(command)
            self.validate_file_and_size_or_error(this_sai)
                          
        # And turn the SAI into a proper SAM file
        read_type = 'samse'
        if len(self.illumina_fastq) > 1 :
            read_type = 'sampe'
        bwa_stdout, bwa_stderr = self.std_files(std_prefix + '_sam')
        tmp_file = std_prefix + '.tmp'
        command = ' '.join(['bwa',
                            read_type,
                            genome,
                            ' '.join(sai),
                            ' '.join(self.illumina_fastq),
                            '2>', bwa_stderr,
                            '| samtools',
                            'sort',
                            '-T', tmp_file,
                            '-o', bam,
                            '-',
                            '1>/dev/null 2>/dev/null'])
        self.print_and_run(command)
        self.validate_file_and_size_or_error(bam)
        self.index_bam(bam)


    def minimap_ont_fastq(self, genome, fastq, bam) :

        std_prefix = re.sub('\.bam$', '', bam)
        minimap_stdout, minimap_stderr = self.std_files(std_prefix)
        command = ' '.join(['minimap2 -a',
                            '-t', str(self.threads),
                            '-x map-ont',
                            genome,
                            fastq,
                            '2>' + minimap_stderr,
                            '| samtools sort',
                            '-@', str(self.threads),
                            '-o', bam,
                            '-T reads.tmp -',
                            '1>/dev/null 2>/dev/null'])
        self.print_and_run(command)
        self.validate_file_and_size_or_error(bam)
        self.index_bam(bam)

        
    def minimap_illumina_fastq(self, genome, fastq, bam) :

        std_prefix = re.sub('\.bam$', '', bam)
        minimap_stdout, minimap_stderr = self.std_files(std_prefix)
        command = ' '.join(['minimap2 -a',
                            '-t', str(self.threads),
                            '-x sr',
                            genome,
                            ' '.join(fastq),
                            '2>' + minimap_stderr,
                            '| samtools sort',
                            '-@', str(self.threads),
                            '-o', bam,
                            '-T reads.tmp -',
                            '1>/dev/null 2>/dev/null'])
        self.print_and_run(command)
        self.validate_file_and_size_or_error(bam)
        self.index_bam(bam)

        
    def index_bam(self, bam) :
        command = ' '.join(['samtools index',
                            bam,
                            '1>/dev/null 2>/dev/null'])
        self.print_and_run(command)
        index_bai = bam + '.bai'
        self.validate_file_and_size_or_error(index_bai)


    def dnadiff_fasta(self, reference_fasta, query_fasta, output_prefix) :

        dnadiff_stdout, dnadiff_stderr = self.std_files(output_prefix)
        command = ' '.join(['dnadiff',
                            '-p', output_prefix,
                            reference_fasta,
                            query_fasta,
                            '1>' + dnadiff_stdout, '2>' + dnadiff_stderr])
        self.print_and_run(command)
        
        
    def error_out(self) :
        exit(1)


    def unless_only_basecall(function) :
        def wrapper(self) :
            if self.only_basecall :
                return
            function(self)
        return wrapper


    def unless_given_genome(function) :
        def wrapper(self) :
            if self.genome_fasta :
                return
            function(self)
        return wrapper


    def unless_no_assembly(function) :
        def wrapper(self) :
            if self.no_assembly :
                return
            function(self)
        return wrapper

    
    def validate_ont_watch(self) :

        if not self.ont_watch :
            return

        if self.is_barcode :
            return

        self.print_and_log('Validating ONT watch dir and utilities', self.main_process_verbosity, self.main_process_color)

        if self.ont_fast5 :
            self.errors += ['--ont-watch and --ont-fast5 are mutually exclusive.']

        if self.ont_fastq : 
            self.errors += ['--ont-watch and --ont-fastq are mutually exclusive.']

        if self.genome_fasta :
            self.errors += ['--ont-watch and --genome are mutually exclusive.']

        if not os.path.isdir(self.ont_watch) :
            self.errors += ['ONT watch directory does not exist.']

        if self.ont_watch_reads_min < 0 :
            self.errors += ['ONT watch min reads must be > 0.']

        self.will_have_ont_fastq = True
    
        self.analysis += ['watch_ont']

    
    def validate_ont_fast5(self) :

        if not self.ont_fast5 :
            return

        if self.is_barcode :
            return
        
        self.print_and_log('Validating ONT fast5 files and utilities', self.main_process_verbosity, self.main_process_color)
        
        if not os.path.isdir(self.ont_fast5) :
            self.errors += ['Input FAST5 directory ' + self.ont_fast5 + ' cannot be found']
            return
        
        #1 - Look for FAST5 files in the directory
        #Start with the usual format for FAST5 data, one directory with a bunch of 0..n subdirectories
        in_subdirs = False
        search_string = self.ont_fast5 + "/**/*fast5"
        fast5_files = glob.glob(search_string, recursive = True)
        if not len(fast5_files) == 0:
            in_subdirs = True
                
        #If we can't find things in the subdirs, look in the main fast5 dir
        in_maindir = False
        search_string = self.ont_fast5 + "/*fast5"
        fast5_files = glob.glob(search_string, recursive = True)
        if not len(fast5_files) == 0:
            in_maindir = True

        if not in_subdirs and not in_maindir :
            self.errors += ['Could not find FAST5 files in ' + self.ont_fast5 + ' or subdirectories']

        if not self.ont_fast5_limit is None:
            if self.ont_fast5_limit <= 0 :
                self.errors += ['FAST5 limit must be greater than 0.  Got ' + str(self.ont_fast5_limie)]
            if self.ont_fast5 is None :
                self.errors += ['FAST5 limit must be accompanied by FAST5 data.']
                

    def validate_ont_fastq(self):
    
        if not self.ont_fastq :
            return

        self.print_and_log('Validating ONT FASTQ', self.main_process_verbosity, self.main_process_color)

        if not os.path.isfile(self.ont_fastq) :
            self.errors += ['Input ONT FASTQ file ' + self.ont_fastq + ' cannot be found']

        self.will_have_ont_fastq = True

            
    def validate_genome_fasta(self) :
    
        if not self.genome_fasta :
            return

        self.print_and_log('Validating genome FASTA', self.main_process_verbosity, self.main_process_color)

        if not self.validate_file_and_size(self.genome_fasta) :
            self.errors += ['Input genome FASTA ' + self.genome_fasta + ' cannot be found']
        else :
            self.load_genome()
            
        self.will_have_genome_fasta = True
            

    def validate_output_dir(self) :
    
        if not opts.output :
            self.errors += ['No output directory given (--output)']
        elif self.output_dir and os.path.isdir(self.output_dir) and not self.overwrite :
            self.errors += ['Output directory ' + self.output_dir + ' already exists.  Add --overwrite to ignore']

        self.analysis = ['make_output_dir'] + self.analysis


    def validate_guppy(self) :
        
        if self.basecaller != 'guppy' :
            return

        if not (self.ont_fast5 or self.ont_watch) :
            return
        
        if self.ont_fastq :
            return

        self.print_and_log('Validating Guppy basecalling utilities', self.main_process_verbosity, self.main_process_color)

        if self.validate_utility('guppy_basecaller', 'guppy_basecaller is not on the PATH.') :
            command = 'guppy_basecaller --version'
            self.versions['guppy'] = re.search('[0-9]+\\.[0-9.]+', self.print_and_run(command)[0]).group(0)

        for utility in ['guppy_aligner', 'guppy_barcoder'] :
            self.validate_utility(utility, utility + ' is not on the PATH.')

        self.will_have_ont_fastq = True

        if self.ont_fast5 :
            self.analysis += ['guppy_ont_fast5']

        
    def validate_qcat(self) :

        if not self.multiplexed :
            return

        if self.demux != 'qcat' :
            return
        
        if not self.will_have_ont_fastq :
            return

        self.print_and_log('Validating qcat demultiplexer', self.main_process_verbosity, self.main_process_color)

        if self.validate_utility('qcat', 'qcat is not on the PATH.') :
            command = 'qcat --version'
            self.versions['qcat'] = re.search('[0-9]+\\.[0-9.]+', self.print_and_run(command)[0]).group(0)
        
        self.analysis += ['qcat_ont_fastq']


    def validate_ont_fastq_info(self) :

        if not self.will_have_ont_fastq :
            return

        self.analysis += ['ont_fastq_info']
        
        
    def validate_lorma(self) :
        
        if not self.error_correct :
            return

        if not (self.ont_fast5 or self.ont_fastq) :
            self.errors += ['--error-correct requires --ont-fast5 and/or --ont-fastq']
            return

        self.print_and_log('Validating lorma error corrector', self.main_process_verbosity, self.main_process_color)

        self.validate_utility('lordec-correct', 'LoRMA is not on the PATH (required for ONT error-correction)')

        self.analysis += ['lorma_ont_fastq']

        
    @unless_only_basecall
    @unless_given_genome
    @unless_no_assembly
    def validate_miniasm(self) :
    
        if self.assembler != 'miniasm' :
            return
        
        if not self.ont_fast5 and not self.ont_fastq :
            self.errors += ['Miniasm assembly requires --ont-fast5 and/or --ont-fastq']
        
        self.print_and_log('Validating miniasm utilities', self.main_process_verbosity, self.main_process_color)
        
        for utility in ['minimap2', 'miniasm'] :
            self.validate_utility(utility, utility + ' is not on the PATH (required by --assembler miniasm)')

        self.will_have_ont_assembly = True
        self.will_have_genome_fasta = True
                
        self.analysis += ['miniasm_ont_fastq']
        self.racon = True
                
        
    @unless_only_basecall
    @unless_given_genome
    @unless_no_assembly
    def validate_wtdbg2(self) :
    
        if self.assembler != 'wtdbg2' :
            return

        if not self.will_have_ont_fastq :
            return
        
        self.print_and_log('Validating wtdbg2 utilities', self.main_process_verbosity, self.main_process_color)
        
        if not self.genome_assembly_size :
            self.errors += ['wtdbg2 requires --genome-size']
        elif not re.match('[0-9]+(\\.[0-9]+)?[mkMK]', self.genome_assembly_size) :
            self.errors += ['--genome-size needs to be a floating point number in Mega or kilobases, got ' + str(self.genome_assembly_size)]
        
        for utility in ['pgzf', 'kbm2', 'wtdbg2', 'wtpoa-cns', 'wtdbg-cns'] :
                self.validate_utility(utility, utility + ' is not on the PATH (required by --assembler wtdbg2)')

        self.will_have_ont_assembly = True
        self.will_have_genome_fasta = True
                
        self.analysis += ['wtdbg2_ont_fastq']


    @unless_only_basecall
    @unless_given_genome
    @unless_no_assembly
    def validate_flye(self) :

        if self.assembler != 'flye' :
            return

        if not self.will_have_ont_fastq :
            return
        
        self.print_and_log('Validating flye utilities', self.main_process_verbosity, self.main_process_color)
        
        if not self.genome_assembly_size :
            self.errors += ['Flye requires --genome-size']
        elif not re.match('^[0-9]+(\\.[0-9]+)?[mkMK]$', self.genome_assembly_size) :
            self.errors += ['--genome-size needs to be a floating point number in Mega or kilobases, got ' + str(self.genome_assembly_size)]
            
        if self.validate_utility('flye', 'flye is not on the PATH (required by --assembler flye).') :
            command = 'flye --version'
            self.versions['flye'] = re.search('[0-9]+\\.[0-9.]+', self.print_and_run(command)[0]).group(0)
            
        self.will_have_ont_assembly = True
        self.will_have_genome_fasta = True
        
        self.analysis += ['flye_ont_fastq']

            
    @unless_only_basecall
    @unless_no_assembly
    def validate_racon(self) :

        if not self.racon :
            return
        
        if not self.ont_fast5 and not self.ont_fastq :
            self.errors += ['Assembly requires --ont-fast5 and/or --ont-fastq']
        
        self.print_and_log('Validating racon', self.main_process_verbosity, self.main_process_color)
        
        if self.validate_utility('racon', 'racon' + ' is not on the PATH (required by --assembler ' + self.assembler +')') :
            command = 'racon --version'
            self.versions['racon'] = re.search('[0-9]+\\.[0-9.]+', self.print_and_run(command)[0]).group(0)
        
        self.analysis += ['racon_ont_assembly']

        
    @unless_only_basecall
    @unless_no_assembly
    def validate_medaka(self) :

        if self.no_medaka :
            return
        
        if not self.will_have_genome_fasta :
            return
        
        if not self.will_have_ont_fastq :
            return
                
        self.print_and_log('Validating medaka', self.main_process_verbosity, self.main_process_color)

        if self.validate_utility('medaka_consensus', 'medaka_consensus is not on the PATH (required by --medaka)') :
            command = 'medaka --version'
            self.versions['medaka'] = re.search('[0-9]+\\.[0-9.]+', self.print_and_run(command)[0]).group(0)
        
        self.analysis += ['medaka_ont_assembly']

        # Assume this means we have an ONT assembly
        self.will_have_ont_assembly = True
        
    @unless_only_basecall
    @unless_no_assembly
    def validate_nanopolish(self) :
        
        if not self.nanopolish :
            return 
        
        self.print_and_log('Validating Nanopolish', self.main_process_verbosity, self.main_process_color)

        if not self.ont_fast5 :
            self.errors += ['--nanopolish requires --ont-fast5']

        if not self.will_have_genome_fasta :
            self.errors += ['--nanopolish requires that a genome be assembled or supplied']
            
        self.validate_utility('nanopolish', 'nanopolish is not on the PATH (required by --nanopolish)')

        self.analysis += ['nanopolish_ont_assembly']


    @unless_only_basecall
    def validate_illumina_fastq(self) :
        
        if not self.illumina_fastq :
            return

        self.print_and_log('Validating Illumina data', self.main_process_verbosity, self.main_process_color)
        
        if not type(self.illumina_fastq) is list :
            self.illumina_fastq = [self.illumina_fastq]

        if len(self.illumina_fastq) :
            self.illumina_paired_end = False
        
        for r_fastq in self.illumina_fastq :
            if not self.validate_file_and_size(r_fastq) :
                self.errors += ['Illumian FASTQ file' + r_fastq + ' cannot be found or is size 0']
            else : # Figure out how long the reads are
                read_lengths = []

                import gzip
                opener = open
                open_type = 'r'
                if re.search('.gz(ip)?$', r_fastq) :
                    opener = gzip.open
                    open_type = 'rt'
                
                r_handle = opener(self.illumina_fastq[0], open_type)
                parser = Bio.SeqIO.parse(r_handle, 'fastq')

                for i in range(1, 10000) :
                    read_lengths += [len(next(parser))]
                self.illumina_read_length_mean = statistics.mean(read_lengths)

        # Get the Illumina summary
        self.analysis += ['illumina_fastq_info']
                
  
    @unless_only_basecall
    @unless_no_assembly
    def validate_pilon(self) :

        if not (self.will_have_genome_fasta and self.illumina_fastq) :
            return

        # TODO - Find bwa version if we are dealing with shorte reads
        for utility in ['minimap2', 'pilon'] :
            if self.validate_utility(utility, utility + ' is not on the PATH (required by --illumina-fastq).') :
                command = utility + ' --version'
                self.versions[utility] = re.search('[0-9]+\\.[0-9.]+', self.print_and_run(command)[0]).group(0)

        self.analysis += ['pilon_assembly']


    @unless_only_basecall
    @unless_no_assembly
    def validate_spades(self) :

        if not self.illumina_fastq :
            return
        
        if self.will_have_genome_fasta :
            return

        if self.validate_utility('spades.py', 'spades.py is not on the PATH (required by --illumina-fastq)') :
            command = 'spades.py --version'
            self.versions['spades'] = re.search('[0-9]+\\.[0-9.]+', self.print_and_run(command)[0]).group(0)
                
        self.analysis += ['spades_illumina_fastq']
        self.will_have_genome_fasta = True
           
            
    @unless_only_basecall
    @unless_no_assembly
    def validate_evaluate_assembly(self) :

        if not self.will_have_ont_assembly :
            return

        self.analysis += ['evaluate_assembly']
            
            
    @unless_only_basecall
    def validate_assembly_info(self) :

        if not (self.ont_watch or self.ont_fast5 or self.ont_fastq or self.illumina_fastq) :
            return

        if not self.will_have_genome_fasta :
            return

        self.contig_info = pandas.Series()
        
        self.validate_utility('samtools', 'is not on the PATH')

        self.analysis += ['assembly_info']
            
            
    @unless_only_basecall
    def validate_features(self) :

        if self.feature_fastas is None :
            self.feature_fastas = []
            
        if not self.no_amr :
            self.feature_fastas += [self.amr_database]
            self.feature_colors += [amr_default_color]
            if self.validate_file_and_size(amr_gene_drug_tsv) :
                self.amr_gene_drug = pandas.read_csv(amr_gene_drug_tsv, index_col = None, sep = '\t', quoting = csv.QUOTE_NONE, header = None)
                self.drug_categories = self.amr_gene_drug.iloc[:,1].unique()
            
        if not self.no_inc :
            self.feature_fastas += [self.inc_database]
            self.feature_colors += [inc_default_color]
            
        if len(self.feature_fastas) == 0 :
            return

        if not self.will_have_genome_fasta :
            return
        
        self.print_and_log('Validating feature sets', self.main_process_verbosity, self.main_process_color)
        
        for feature_fasta in self.feature_fastas :
            if not self.validate_file_and_size(feature_fasta) :

                # See if the missing database can be downloaded
                if feature_fasta in included_databases :
                    if not self.download :
                        self.errors += ['Can\'t find feature database ' + feature_fasta + ' or is size 0.  Try --download?']
                        
                else :
                    self.errors += ['Can\'t find feature database ' + feature_fasta]


    @unless_only_basecall
    def validate_blast(self) :

        if len(self.feature_fastas) == 0 :
            return

        if not self.will_have_genome_fasta :
            return
        
        self.print_and_log('Validating blast utilities', self.main_process_verbosity, self.main_process_color)

        for utility in ['makeblastdb', 'blastn', 'bedtools'] :
            if self.validate_utility(utility, utility + ' isn\'t on the PATH.') :
                command = utility + ' -version'
                self.versions[utility] = re.search('[0-9]+\\.[0-9.]+', self.print_and_run(command)[0]).group(0)
                
        self.analysis += ['blast_feature_sets']

        
    @unless_only_basecall
    def validate_reference(self) :

        if not (self.organism or self.reference_fasta) :
            return

        self.print_and_log('Validating reference genome and utilities', self.main_process_verbosity, self.main_process_color)
        
        if self.will_have_genome_fasta :
            
            if self.organism and self.reference_fasta :
                self.errors += ['--organism and --reference-genome are mutually exclusive']
                return
        
            #1 - Check for mummer utils
            for utility in ['nucmer', 'mummer'] :
                self.validate_utility(utility, utility + ' is not on the PATH.')
                
            if self.validate_utility('dnadiff', 'dnadiff is not on the PATH.') :
                command = 'dnadiff -version 2>&1'
                self.versions['dnadiff'] = re.search('[0-9]+\\.[0-9.]*', self.print_and_run(command)[1]).group(0)
            
            #2 - Check for the reference sequence either as given or in the organism dir
            if self.organism :
                if not os.path.isdir(self.reference_dir) :
                    self.errors += ['Can\'t find reference directory ' + self.reference_dir]
                else :
                    self.organism_dir = os.path.join(self.reference_dir, self.organism)
                    if not os.path.isdir(self.organism_dir) :
                        self.errors += ['Can\'t find organism directory ' + self.organism_dir]
                    else :
                        self.reference_fasta = os.path.join(self.organism_dir, 'genome.fasta')

            self.analysis = self.analysis + ['call_insertions', 'quast_genome', 'draw_circos']
            
        if self.reference_fasta :
            if  self.validate_file_and_size(self.reference_fasta) :
                self.load_reference()
            else :
                self.errors += ['Reference FASTA ' + self.reference_fasta + ' can\'t be found or is size 0.']

        
    @unless_only_basecall        
    def validate_mutations(self) :

        if not (self.organism or self.mutation_region_bed) :
            return

        if self.organism and self.mutation_region_bed :
            self.errors += ['--organism and --mutation-regions are mutually exclusive']

        if self.mutation_region_bed and not self.reference_fasta :
            self.errors += ['--mutation-regions requires --reference-genome']
        
        self.print_and_log('Validating mapping and variant utilities', self.main_process_verbosity, self.main_process_color)
        
        # If we have an organism, then use that mutation set.  If we didn't get a different one, then skip this step.
        if self.organism :
            self.mutation_region_bed = os.path.join(self.organism_dir, 'mutation_regions.bed')
        elif not self.mutation_region_bed :
            return

        # Either from the built in set or given as an argument, make sure the file is there
        if self.validate_file_and_size(self.mutation_region_bed) :
            self.mutation_regions = pandas.read_csv(self.mutation_region_bed, header = 0, sep = '\t', index_col = None)

            if self.mutation_regions.shape[1] != 7 :
                self.errors += ['Mutation regions should be a six column file.']

            if self.mutation_regions.shape[0] == 0 :
                self.errors += ['No rows in mutation regions file.']
                
            if self.reference_fasta :
                # Make sure that the positions in the BED file fall within the chromosomes provided in the reference sequence
                for mutation_region in range(self.mutation_regions.shape[0]) :
                    mutation_region = self.mutation_regions.iloc[mutation_region, :]
                    if not (mutation_region[0] in self.reference) :
                        self.errors += ['Mutation region ' + ' '.join(mutation_region.astype(str)) + ' not found in reference genome.']
                        continue
                    if mutation_region[1] <= 0 or mutation_region[2] <= 0 :
                        self.errors += ['Mutation region ' + ' '.join(mutation_region.astype(str)) + ' starts before the reference sequence.']
                    if mutation_region[1] > len(self.reference[mutation_region[0]].seq) or mutation_region[2] > len(self.reference[mutation_region[0]].seq) :
                        self.errors += ['Mutation region ' + ' '.join(mutation_region.astype(str)) + ' ends after the reference sequence.']
        else :
            self.errors += ['Mutation region BED ' + self.mutation_region_bed + ' can\'t be found or is size 0.']

        # We need reads to make calls
        if not (self.ont_fast5 or self.ont_fastq or self.illumina_fastq or self.will_have_genome_fasta) :
            self.errors += ['Can\'t call mutations without a FAST5 or FASTQ dataset or assembly.']

        # If we have raw reads, we can call point mutations/indels
        if (self.ont_fast5 or self.ont_fastq or self.illumina_fastq) :
            self.analysis = self.analysis + ['call_amr_mutations']
            
        for utility in ['minimap2', 'samtools', 'bcftools'] :
            self.validate_utility(utility, utility + ' is not on the PATH (required for AMR mutations)')

            command = utility + ' --version'
            self.versions[utility] = re.search('[0-9]+\\.[0-9.]*', self.print_and_run(command)[0]).group(0)

            
    @unless_only_basecall
    def validate_draw_amr_matrix(self) :

        # Really just making this a method for consistency
        self.analysis += ['draw_amr_matrix']

        
    @unless_only_basecall
    def validate_plasmids(self) :

        if not self.plasmids :
            return

        self.print_and_log('Validating plasmid database and utilities', self.main_process_verbosity, self.main_process_color)
        
        for utility in ['minimap2'] :
            if self.validate_utility(utility, utility + ' is not on the PATH.') :
                command = utility + ' --version'
                self.versions[utility] = re.search('[0-9]+\\.[0-9.]*', self.print_and_run(command)[0]).group(0)

        for utility in ['Rscript', 'R'] :
            if self.validate_utility(utility, utility + ' is not on the PATH.') :
                command = utility + ' --version 2>&1'
                self.versions[utility] = re.search('[0-9]+\\.[0-9.]*', self.print_and_run(command)[0]).group(0)
            
        if not self.validate_file_and_size(self.plasmid_database) :
            self.errors += ['Can\'t find plasmid database ' + self.plasmid_database + ' or is size 0.  Try --download?']
            
        if not self.will_have_genome_fasta :
            self.errors += ['Can\'t call plasmids without a genome or an assembly']

        self.analysis = self.analysis + ['call_plasmids']
        
    
    @unless_only_basecall
    def validate_draw_features(self) :
        
        if self.no_drawing :
            return

        if not self.will_have_genome_fasta :
            return
        
        self.analysis += ['draw_features']


    def validate_make_report(self) :

        if len(self.analysis) == 0 :
            return

        if self.bundle :
            if not os.path.isdir(self.bundle) :
                self.errors += ['Can\'t find Tectonic bundle ' + self.bundle]
        
        self.print_and_log('Validating reporting utilities', self.main_process_verbosity, self.main_process_color)
        
        self.validate_utility('tectonic', 'tectonic is not on the PATH (required for reporting).')
        
        self.analysis += ['make_report']
        

    def validate_download(self) :

        if not self.download :
            return

        self.errors = []

        self.verbosity = 3
        
        if len(sys.argv) > 2 :
            self.errors += ['Use --download without any other arguments']
        
        self.analysis = ['download_databases']
        
        
    def validate_options(self) :

        self.validate_ont_watch()
        self.validate_ont_fast5()
        self.validate_ont_fastq()
        
        self.validate_guppy()
        
        self.validate_qcat()

        self.validate_ont_fastq_info()
        
        self.validate_lorma()
        
        self.validate_genome_fasta()
        
        self.validate_miniasm()
        self.validate_wtdbg2()
        self.validate_flye()
        self.validate_racon()
        
        self.validate_medaka()
        self.validate_nanopolish()
        
        self.validate_illumina_fastq()
        self.validate_pilon()
        self.validate_spades()

        self.validate_evaluate_assembly()
        
        self.validate_assembly_info()

        self.validate_features()
        self.validate_blast()
        self.validate_reference()
        self.validate_mutations()
        self.validate_draw_amr_matrix()
        
        self.validate_plasmids()
        self.validate_draw_features()
        self.validate_make_report()
        
        if len(self.analysis) == 0 :
            if self.is_barcode :
                return
            else :
                self.errors = self.errors + ['Nothing to do!']
            
        self.analysis = self.analysis + ['clean_up']
            
        self.validate_output_dir()
            
        self.validate_download()

            
    def load_organisms() :
        print('Pretending to load organisms')

        
    def list_organisms() :
        '''
        Lists the set of reference organisms available to Pima
        '''
        
    def make_output_dir(self) :

        if os.path.isdir(self.output_dir) :
            shutil.rmtree(self.output_dir)

        os.mkdir(self.output_dir)

        # TODO - move this to it's own function?
        self.analysis_steps_txt = os.path.join(self.output_dir, 'analysis.txt')
        analysis_steps_handle = open(self.analysis_steps_txt, 'w')
        analysis_steps_handle.write('\n'.join(self.analysis))
        analysis_steps_handle.close()
        
        
    def start_logging(self):
        self.logging_file = os.path.join(self.output_dir, 'log.txt')
        self.logging_handle = open(self.logging_file, 'w')
        

    def watch_ont(self) :

        self.print_and_log('Watching ONT run in progress', self.main_process_verbosity, self.main_process_color)

        # Keep track of FAST5 files that have been basecalled
        seen_fast5 = pandas.Series()
        guppy_count = 0

        # Where we will keep the guppy output of the FAST5 files
        self.ont_fastq_dir = os.path.join(self.output_dir, 'ont_fastq')
        os.makedirs(self.ont_fastq_dir)
        
        watch_dir = os.path.join(self.ont_fastq_dir, 'watch')
        os.makedirs(watch_dir) 
    
        # Loop until either 1) We have enough reads or 2) It's been long enough between FAST5 dumps
        start_time = time.time()
        last_check_time = start_time

        # Keep track of the new FASTQ files made so we can merge them later
        new_fastq = []
        
        while (True) :

            # See the whole set of FAST5 files
            search_string = os.path.join(self.ont_watch, '*.fast5')
            total_fast5 = pandas.Series(glob.glob(search_string))

            # See how much time has elapsed since the last check
            check_time = time.time()
            since_last_check_time = check_time - last_check_time
            total_time = check_time - start_time
            last_check_time = check_time   

            # See if the total time has passed the allotted time
            if total_time >= self.ont_watch_time_max :
                break

            # Get the set of new FAST5 files currently in the output directory
            new_fast5 = total_fast5[~total_fast5.isin(seen_fast5)]
            seen_fast5 = total_fast5

            # See if there are any new FAST5 files
            if len(new_fast5) == 0 :
                if since_last_check_time >= self.ont_watch_between_max :
                    break
                else :
                    continue

            # If we do have new FAST5 files, make a directory to basecall them
            fast5_dir = os.path.join(watch_dir, str(guppy_count))
            os.makedirs(fast5_dir)
            guppy_dir = os.path.join(fast5_dir, 'guppy')
            os.makedirs(guppy_dir)
    
            # Link all of the FAST5 files into the new directory
            for fast5 in new_fast5 :

                # Make a link for each FAST5 in the guppy directory
                command = ' '.join(['ln -rs',
                            fast5, fast5_dir])
                self.print_and_run(command)
                
            # Basecall the new FAST5 files with guppy
            guppy_stdout, guppy_stderr = self.std_files(os.path.join(self.ont_fastq_dir, 'guppy'))
            command = ' '.join(['guppy_basecaller',
                        '-i', fast5_dir,
                        '-s', guppy_dir,
                        '--compress-fastq',
                        '--device "cuda:0"',
                        '--flowcell FLO-MIN106 --kit SQK-RBK004',
                        '1>' + guppy_stdout, '2>' + guppy_stderr])
            self.print_and_run(command)
                
            # Keep track of all of the different FASTQ files produced
            search_string = os.path.join(guppy_dir, '*.fastq')
            merged_fastq = os.path.join(guppy_dir, 'ont_raw.fastq')
            command = ' '.join(['cat', search_string, '>', merged_fastq])
            self.print_and_run(command)

            # Make sure the merged FASTQ file exists and has size > 0
            self.validate_file_and_size_or_error(merged_fastq, 'ONT raw FASTQ file', 'cannot be found after guppy', 'is empty.')    
            new_fastq += [merged_fastq]

            # Keep track of files to clean up
            search_string = os.path.join(guppy_dir, 'fastq*.fastq')
            individual_fastq = glob.glob(search_string)
            self.files_to_clean += individual_fastq

            # If we've passed the minimum number of reads then we stop here
            total_reads = len(seen_fast5) * 1000
            if total_reads >= self.ont_watch_reads_min :
                break

            guppy_count += 1
            time.sleep(self.ont_watch_sleep_time)

        # Make sure that we actually called some bases
        if len(seen_fast5) == 0 :
            self.print_and_log('No reads were basecalled through --ont-watch.', 0, Colors.FAIL)
            self.error_out()

        # Merge the smaller FASTQ files
        self.ont_raw_fastq = os.path.join(self.ont_fastq_dir, 'ont_raw.fastq')
        command = ' '.join(['cat',
                    ' '.join(new_fastq),
                    '>', self.ont_raw_fastq])
        self.print_and_run(command)
        self.files_to_clean += new_fastq

        self.validate_file_and_size_or_error(self.ont_raw_fastq, 'ONT raw FASTQ file', 'cannot be found after merging', 'is empty.')
        self.ont_fastq = self.ont_raw_fastq

        method = 'ONT reads were basecalled using guppy (v ' + self.versions['guppy'] + ').'
        self.report[self.methods_title][self.basecalling_methods] = \
            self.report[self.methods_title][self.basecalling_methods].append(pandas.Series(method))
        
        
    def guppy_ont_fast5(self) :
        
        self.print_and_log('Basecalling ONT reads with Guppy', self.main_process_verbosity, self.main_process_color)        
        
        # Make the directory for new FASTQ files
        self.print_and_log('Running Guppy on raw ONT FAST5', self.sub_process_verbosity, self.sub_process_color)
        self.ont_fastq_dir = os.path.join(self.output_dir, 'ont_fastq')
        os.makedirs(self.ont_fastq_dir)
        self.make_start_file(self.ont_fastq_dir)
                    
        guppy_stdout, guppy_stderr = self.std_files(os.path.join(self.ont_fastq_dir, 'guppy'))
        
        # Run the basecalling with Guppy
        command = ' '.join(['guppy_basecaller',
                    '-i', self.ont_fast5,
                    '-r',
                    '-s', self.ont_fastq_dir,
                    '--num_callers 14',
                    '--gpu_runners_per_device 8',
                    '--compress-fastq',
                    '--device "cuda:0"',
                    '--fast5_out',
                    '--flowcell FLO-MIN106 --kit SQK-RBK004',
                    '1>' + guppy_stdout, '2>' + guppy_stderr])
        self.print_and_run(command)

        # Merge the smaller FASTQ files
        self.print_and_log('Merging Guppy runs into raw ONT FASTQ', self.sub_process_verbosity, self.sub_process_color)
        self.ont_raw_fastq = os.path.join(self.ont_fastq_dir, 'ont_raw.fastq')
        command = ' '.join(['cat', self.ont_fastq_dir + '/*.fastq >', self.ont_raw_fastq])
        self.print_and_run(command)

        # Make sure the merged FASTQ file exists and has size > 0
        self.validate_file_and_size_or_error(self.ont_raw_fastq, 'ONT raw FASTQ file', 'cannot be found after albacore', 'is empty')

        self.ont_fastq = self.ont_raw_fastq

        method = 'ONT reads were basecalled using guppy (v ' + self.versions['guppy'] + ').'
        self.report[self.methods_title][self.basecalling_methods] = \
            self.report[self.methods_title][self.basecalling_methods].append(pandas.Series(method))

        self.make_finish_file(self.ont_fastq_dir)
        

    def qcat_ont_fastq(self) :

        self.print_and_log('Demultiplexing and trimming reads with qcat', self.main_process_verbosity, self.main_process_color)
        
        self.demultiplexed_dir = os.path.join(self.output_dir, 'demultiplex')
        os.makedirs(self.demultiplexed_dir)
        self.make_start_file(self.demultiplexed_dir)

        # Find the FASTQ file to use
        qcat_input_fastq = None
        if hasattr(self, 'ont_raw_fastq') :
            qcat_input_fastq = self.ont_raw_fastq
        else :
            qcat_input_fastq = self.ont_fastq
            
        self.print_and_log('Running qcat on raw ONT FASTQ', self.sub_process_verbosity, self.sub_process_color)
        qcat_stdout, qcat_stderr = self.std_files(os.path.join(self.demultiplexed_dir, 'qcat'))
        command = ' '.join(['qcat',
                            '--trim',
                            '--guppy',
                            '--min-score 65',
                            '--kit RBK004',
                            '-t', str(self.threads),
                            '-f', qcat_input_fastq,
                            '-b', self.demultiplexed_dir,
                            '1>' + qcat_stdout, '2>' + qcat_stderr])
        self.print_and_run(command)

        # Figure out if we need to run multiple analyses, i.e, we have multiple barcodes
        barcode_summary_tsv = os.path.join(self.demultiplexed_dir, 'barcode_summary.tsv')
        command = ' '.join(['cat',
                           qcat_stderr,
                           '| grep -E \'barcode[0-9]+\'',
                            '|awk \'{OFS="\\t"; print $1,$2,$(NF - 1)}\'',
                           '>' + barcode_summary_tsv])
        self.print_and_run(command)
        self.validate_file_and_size_or_error(barcode_summary_tsv, 'Barcode summary', 'cannot be found after qcat', 'is empty')

        self.barcode_summary = pandas.read_csv(filepath_or_buffer = barcode_summary_tsv, sep = '\t', header = None)
        self.barcode_summary = self.barcode_summary.loc[self.barcode_summary.iloc[:, 2] >= self.barcode_min_fraction, :] 
        self.barcodes = self.barcode_summary.iloc[:, 0].values
        
        method = 'ONT reads were demultiplexed and trimmed using qcat (v ' + self.versions['qcat'] + ').'
        self.report[self.methods_title][self.basecalling_methods] = \
            self.report[self.methods_title][self.basecalling_methods].append(pandas.Series(method))
        
        # In the case of a single barcode just go on as normal, otherwise, make an Analysis for each barcode.
        if len(self.barcodes) == 1 or not self.multiplexed :
            self.ont_fastq = os.path.join(self.demultiplexed_dir, self.barcode_summary.iloc[0,0] + '.fastq')
        elif not self.only_basecall :
            self.analysis = ['start_barcode_analysis', 'clean_up']

        self.make_finish_file(self.demultiplexed_dir)

        
    def start_barcode_analysis(self) :

        self.print_and_log('Starting analysis of individual barcodes.', self.main_process_verbosity, self.main_process_color)
        
        for barcode in self.barcodes :
            barcode_analysis = copy.deepcopy(self)
            barcode_analysis.analysis = []
            barcode_analysis.multiplexed = False
            barcode_analysis.output_dir = os.path.join(self.output_dir, barcode)
            barcode_analysis.ont_fastq = os.path.join(self.demultiplexed_dir, barcode + '.fastq')
            barcode_analysis.is_barcode = True
            barcode_analysis.files_to_clean = []
            barcode_analysis.validate_options()
            barcode_analysis.feature_fastas = self.feature_fastas
            if len(barcode_analysis.analysis) > 0 :
                barcode_analysis.go()


    def ont_fastq_info(self) :

        opener = 'cat'
        if (re.search('\.(gz|gzip)$', self.ont_fastq)) :
            opener = 'gunzip -c'
        command = ' '.join([opener,
                            self.ont_fastq,
                            '| awk \'{getline;print length($0);s += length($1);getline;getline;}END{print "+"s}\'',
                            '| sort -gr',
                            '| awk \'BEGIN{bp = 0;f = 0}{if(NR == 1){sub("+", "", $1);s=$1}else{bp += $1;if(bp > s / 2 && f == 0){n50 = $1;f = 1}}}END{print n50"\t"NR"\t"s;exit}\''])
        self.ont_n50, self.ont_read_count, self.ont_bases = [int(i) for i in re.split('\\t', self.print_and_run(command)[0])]
        self.ont_bases = format_kmg(self.ont_bases, decimals = 1)

        if self.ont_n50 <= self.ont_n50_min :
            warning = 'ONT N50 (' + str(self.ont_n50) + ') is less than the recommended minimum (' + str(self.ont_n50_min) + ').'
            self.add_warning(warning)
            self.report[self.assembly_title][self.assembly_notes_title] = self.report[self.assembly_title][self.assembly_notes_title].append(pandas.Series(warning))


    def illumina_fastq_info(self) :

        self.illumina_length_mean, self.illumina_read_count, self.illumina_bases = 0,0,0
        opener = 'cat'
        if re.search('\.(gz|gzip)$', self.illumina_fastq[0]) :
            opener = 'gunzip -c'
        for r in range(len(self.illumina_fastq)) :
            r_fastq = self.illumina_fastq[r]
            command = ' '.join([opener,
                                r_fastq,
                                '| awk \'{getline;s += length($1);getline;getline;}END{print s/NR"\t"NR"\t"s}\''])
            values = [float(i) for i in re.split('\\t', self.print_and_run(command)[0])]
            self.illumina_length_mean += values[0]
            self.illumina_read_count += int(values[1])
            self.illumina_bases += int(values[2])
        self.illumina_length_mean /= len(self.illumina_fastq)
        self.illumina_bases = format_kmg(self.illumina_bases, decimals = 1)

            
    def lorma_ont_fastq(self) :

        self.print_and_log('Using lordec-correct to error-correct ONT reads', self.main_process_verbosity, self.main_process_color)

        if not self.ont_fastq_dir :
            self.ont_fastq_dir = os.path.join(self.output_dir, 'ont_fastq')
            os.makedirs(self.ont_fastq_dir)
        
        # Use lordec-correct to ONT reads
        self.print_and_log('Running LoRMA on the ONT reads', self.sub_process_verbosity, self.sub_process_color)
        lorma_fasta, lorma_fastq = [os.path.join(self.ont_fastq_dir, 'lorma.' + i) for i in ['fasta', 'fastq']]
        lorma_stdout, lorma_stderr = self.std_files(os.path.join(self.ont_fastq_dir, 'lorma'))
        command = ' '.join(['lordec-correct',
                            '-c -s 4 -k 19 -g',
                            '-T', str(self.threads),
                            '-i', self.ont_fastq,
                            '-2', self.ont_fastq,
                            '-o', lorma_fasta,
                            '1>', lorma_stdout, '2>', lorma_stderr])
        self.print_and_run(command)

        # Check for LoRMA output
        self.validate_file_and_size_or_error(lorma_fasta, 'LoRMA FASTA', 'cannot be found after lordec-correct', 'is empty')

        # Make a FASTQish file from the LoRMA output
        self.print_and_log('Converting LoRMA FASTA to a FASTQ', self.sub_process_verbosity, self.sub_process_color)
        quality = 25
        with open(lorma_fasta, 'r') as lorma_fasta_handle, open(lorma_fastq, 'w') as lorma_fastq_handle :
            for fasta in Bio.SeqIO.parse(lorma_fasta_handle, 'fasta') :
                 fasta.letter_annotations['phred_quality'] = [quality] * len(fasta)
                 Bio.SeqIO.write(fasta, lorma_fastq_handle, 'fastq')

        self.validate_file_and_size_or_error(lorma_fasta, 'LoRMA FASTQ', 'cannot be found after FASTQ conversion', 'is empty')

        self.ont_fastq = lorma_fastq

        
    def miniasm_ont_fastq(self) :

        self.print_and_log('Assembling ONT reads using minimap2/miniasm', self.main_process_verbosity, self.main_process_color)

        # Make the directory for new assembly files
        self.ont_assembly_dir = os.path.join(self.output_dir, 'ont_assembly')
        os.makedirs(self.ont_assembly_dir)
        self.make_start_file(self.ont_assembly_dir)

        # Use mimimap2 to generate an all v. all comparison of the ONT reads
        self.print_and_log('Running minimap2 in all v. all mode', self.sub_process_verbosity, self.sub_process_color)
        self.ont_ava_paf = os.path.join(self.ont_assembly_dir, 'ont_vs_ont.paf')
        stderr_file = os.path.join(self.ont_assembly_dir, 'minimap_ava.stderr')
        command = ' '.join(['minimap2 -x ava-ont',
                            '-t', str(self.threads),
                            self.ont_fastq, self.ont_fastq,
                            '1>' + self.ont_ava_paf,
                            '2>' + stderr_file])
        self.print_and_run(command)

        # Check for minimap output
        self.validate_file_and_size_or_error(self.ont_ava_paf, 'ONT all v. all PAF', 'cannot be found after minimap2', 'is empty')

        # Use miniasm to generate a draft assembly from the all v. all comparison
        self.print_and_log('Running miniasm', self.sub_process_verbosity, self.sub_process_color)
        self.ont_miniasm_gfa = os.path.join(self.ont_assembly_dir, 'ont_miniasm.gfa')
        stderr_file = os.path.join(self.ont_assembly_dir, 'miniasm.stderr')
        command = ' '.join(['miniasm -s 1750 -h 1000 -I .5',
                            '-f ', self.ont_fastq,
                            self.ont_ava_paf,
                            '1>' + self.ont_miniasm_gfa,
                            '2>' + stderr_file])
        self.print_and_run(command)
        self.validate_file_and_size_or_error(self.ont_miniasm_gfa, 'ONT miniasm GFA', 'cannot be found after miniasm', 'is empty')

        # Turn it into a FASTA file
        self.print_and_log('Converting miniasm assembly to FASTA', self.sub_process_verbosity, self.sub_process_color)
        self.ont_miniasm_fasta = os.path.join(self.ont_assembly_dir, 'ont_miniasm.fasta')
        command = ' '.join(['awk \'/^S/{print ">"$2"\\n"$3}\'', self.ont_miniasm_gfa,
                            '| fold >', self.ont_miniasm_fasta])
        self.genome_fasta = self.ont_miniasm_fasta
        self.print_and_run(command)
        self.validate_file_and_size_or_error(self.genome_fasta, 'ONT miniasm FASTA', 'cannot be found after miniasm', 'is empty')

        self.make_finish_file(self.ont_assembly_dir)

        
    def wtdbg2_ont_fastq(self) :

        self.print_and_log('Assembling ONT reads using wtdbg2', self.main_process_verbosity, self.main_process_color)

        # Make the directory for new assembly files
        self.ont_assembly_dir = os.path.join(self.output_dir, 'ont_assembly')
        os.makedirs(self.ont_assembly_dir)
        self.make_start_file(self.ont_assembly_dir)

        # Use wtdbg2 to generate a layout        
        self.print_and_log('Running wtdbg2', self.sub_process_verbosity, self.sub_process_color)
        wtdbg2_prefix = os.path.join(self.ont_assembly_dir, 'assembly')
        wtdbg2_stdout, wtdbg2_stderr = [os.path.join(self.ont_assembly_dir, 'wtdbg2.' + i) for i in ['stdout', 'stderr']]
        wtdbg2_layout_gz = wtdbg2_prefix + '.ctg.lay.gz'
        command = ' '.join(['wtdbg2',
                            '-t', str(self.threads),
                            '-i', self.ont_fastq,
                            '-fo', wtdbg2_prefix,
                            '-g', self.genome_assembly_size,
                            '-xont',
                            '1>', wtdbg2_stdout,
                            '2>', wtdbg2_stderr])
        self.print_and_run(command)
        self.validate_file_and_size_or_error(wtdbg2_layout_gz, 'WTDBG2 layout', 'cannot be found after wtdbg2', 'is empty')

        # Generat a consensus with wtpoa
        self.genome_fasta = wtdbg2_prefix + '.fasta'
        wtdbg2_stdout, wtdbg2_stderr = [os.path.join(self.ont_assembly_dir, 'wtpoa.' + i) for i in ['stdout', 'stderr']]
        command = ' '.join(['wtpoa-cns',
                            '-t', str(self.threads),
                            '-i', wtdbg2_layout_gz,
                            '-fo', self.genome_fasta,
                            '1>', wtdbg2_stdout,
                            '2>', wtdbg2_stderr])
        self.print_and_run(command)
        self.validate_file_and_size_or_error(self.genome_fasta, 'WTDBG2 assembly fasta', 'cannot be found after miniasm', 'is empty')

        self.make_finish_file(self.ont_assembly_dir)
        
        
    def flye_ont_fastq(self) :

        self.print_and_log('Assembling ONT reads using flye', self.main_process_verbosity, self.main_process_color)

        # Make the directory for new assembly files
        self.ont_assembly_dir = os.path.join(self.output_dir, 'ont_assembly')
        os.makedirs(self.ont_assembly_dir)
        self.make_start_file(self.ont_assembly_dir)
        
        # Assemble with Flye
        self.print_and_log('Running flye', self.sub_process_verbosity, self.sub_process_color)
        flye_output_dir = self.ont_assembly_dir
        flye_stdout, flye_stderr = self.std_files(os.path.join(self.ont_assembly_dir, 'flye'))
        flye_fasta = os.path.join(flye_output_dir, 'assembly.fasta')
        
        raw_or_corrected = '--nano-raw'
        if self.error_correct :
            raw_or_corrected = '--nano-corr'

        # Actually run Flye
        command = ' '.join(['flye',
                            '--plasmid',
<<<<<<< HEAD
#                            '--asm-coverage 60',
                            raw_or_corrected, self.ont_fastq,
                            '--meta',
#                            '-g', self.genome_assembly_size,
=======
                            '--asm-coverage 50',
                            raw_or_corrected, self.ont_fastq,
                            '--meta',
                            '-g', self.genome_assembly_size,
>>>>>>> 7c3c0e20
                            '--out-dir', flye_output_dir,
                            '--threads', str(self.threads),
                            '1>', flye_stdout, '2>', flye_stderr])
        self.print_and_run(command)
        self.validate_file_and_size_or_error(flye_fasta, 'Flye fasta', 'cannot be found after flye', 'is empty')

        self.genome_fasta = self.ont_assembly_dir + '/assembly.fasta'
        self.validate_file_and_size_or_error(self.genome_fasta, 'Genome fasta', 'cannot be found after copying Flye output', 'is empty')
        self.load_genome()

        # Pull in the assembly summary and look at the coverage
        assembly_info_txt = os.path.join(self.ont_assembly_dir, 'assembly_info.txt')
        assembly_info = pandas.read_csv(assembly_info_txt, header = 0, index_col = 0, sep = '\t')
        
        method = 'ONT reads were assembled using Flye (v ' + self.versions['flye'] + ').'
        self.report[self.methods_title][self.assembly_methods] = \
            self.report[self.methods_title][self.assembly_methods].append(pandas.Series(method))

        # Look for non-circular contigs
        open_contigs = assembly_info.loc[assembly_info['circ.'] == 'N', :]
        if open_contigs.shape[0] > 0 :
            open_contig_ids = open_contigs.index.values
            warning = 'Flye reported {:d} open contigs ({:s}); assembly may be incomplete.'.format(open_contigs.shape[0], ', '.join(open_contig_ids))
            self.add_warning(warning)
            self.report[self.assembly_title][self.assembly_notes_title] = self.report[self.assembly_title][self.assembly_notes_title].append(pandas.Series(warning))
        
        self.make_finish_file(self.ont_assembly_dir)

        
    def racon_ont_assembly(self) :

        self.print_and_log('Running Racon on assembly', self.main_process_verbosity, self.main_process_color)
        
        self.racon_dir = os.path.join(self.output_dir, 'racon')
        os.makedirs(self.racon_dir)
        self.make_start_file(self.racon_dir)
        
        # Use RACON to generate a consensus assembly
        self.ont_rva_paf = []
        self.ont_racon_fasta = []

        input_assembly = self.genome_fasta
        for i in range(0, self.racon_rounds) :

            # Run minimap2 for round 1
            self.print_and_log('Running minimap2 round' + str(i), self.sub_process_verbosity, self.sub_process_color)
            ont_rva_paf_i = os.path.join(self.racon_dir, 'ont_rva_' + str(i) + '.paf')
            self.ont_rva_paf = self.ont_rva_paf + [ont_rva_paf_i]
            stderr_file = os.path.join(self.racon_dir, 'minimap_rva_' + str(i) + '.stderr')
            command = ' '.join(['minimap2 -x map-ont -m 10 -t', str(self.threads),
                                input_assembly, self.ont_fastq,
                                '1>' + ont_rva_paf_i,
                                '2>' + stderr_file])
            self.print_and_run(command)
            self.validate_file_and_size_or_error(ont_rva_paf_i, 'ONT reads v. assembly PAF', 'cannot be found after minimap2', 'is empty')

            # Run racon for round 1
            self.print_and_log('Running racon round' + str(i), self.sub_process_verbosity, self.sub_process_color)
            ont_racon_fasta_i = os.path.join(self.racon_dir, 'ont_racon_' + str(i) + '.fasta')
            self.ont_racon_fasta = self.ont_racon_fasta + [ont_racon_fasta_i]
            stderr_file = os.path.join(self.racon_dir, 'racon_' + str(i) + '.stderr')
            command = ' '.join(['racon -m 8 -x 6 -g -8 -w 500', 
                                '-t', str(self.threads),
                                self.ont_fastq, ont_rva_paf_i, input_assembly,
                                '1>' + ont_racon_fasta_i,
                                '2>' + stderr_file])
            self.print_and_run(command)
            self.validate_file_and_size_or_error(ont_racon_fasta_i, 'ONT racon assembly', 'cannot be found after racon', 'is empty')

            input_assembly = ont_racon_fasta_i


        # Make the contigs names less silly
        self.print_and_log('Repairing contig names', self.sub_process_verbosity, self.sub_process_color)
        self.genome_fasta = os.path.join(self.racon_dir, 'assembly.fasta')
        command = ' '.join(['cat', input_assembly,
                            '| awk \'{if($0 ~ /^>/){gsub(":.*", "", $0)}print}\' >', self.genome_fasta])
        self.print_and_run(command)
        self.validate_file_and_size_or_error(self.genome_fasta, 'Genome assembly', 'cannot be found after fixing names', 'is empty')

        self.load_genome()

        self.make_finish_file(self.racon_dir)

        
    def medaka_ont_assembly(self) :

        self.print_and_log('Running Medaka on ONT assembly', self.main_process_verbosity, self.main_process_color)

        self.medaka_dir = os.path.join(self.output_dir, 'medaka')
        os.makedirs(self.medaka_dir)
        self.make_start_file(self.medaka_dir)
        
        # Actually run Medaka
        self.print_and_log('Starting medaka', self.sub_process_verbosity, self.sub_process_color)
        self.medaka_fasta = os.path.join(self.medaka_dir, 'consensus.fasta')
        medaka_stdout, medaka_stderr = self.std_files(os.path.join(self.medaka_dir, 'medaka'))
        command = ' '.join(['medaka_consensus',
                            '-m', 'r941_min_high_g360',
                            '-i', self.ont_raw_fastq,
                            '-d', self.genome_fasta,
                            '-o', self.medaka_dir,
                            '-t', str(self.threads),
                            '1>' + medaka_stdout, '2>' + medaka_stderr])
        self.print_and_run(command)
        self.validate_file_and_size_or_error(self.medaka_fasta, 'Medaka FASTA', 'cannot be found after Medaka', 'is empty')

        medaka_bam = os.path.join(self.medaka_dir, 'calls_to_draft.bam')
        self.files_to_clean += [medaka_bam]
        
        self.print_and_log('Repairing contig names after Medaka', self.sub_process_verbosity, self.sub_process_color)
        self.genome_fasta = os.path.join(self.medaka_dir, 'assembly.fasta')
        command = ' '.join(['cat', self.medaka_fasta,
                            '| awk \'{if($0 ~ /^>/){gsub(":.*", "", $0);gsub("_segment", "_", $0)}print}\'',
                            '>', self.genome_fasta])
        self.print_and_run(command)
        self.validate_file_and_size_or_error(self.genome_fasta, 'Genome assembly', 'cannot be found after fixing names', 'is empty')
        
        self.load_genome()

        method = 'The genome assembly was polished using ONT reads and Medaka (v ' + self.versions['medaka'] + ').'
        self.report[self.methods_title][self.assembly_methods] = \
            self.report[self.methods_title][self.assembly_methods].append(pandas.Series(method))
        
        self.make_finish_file(self.medaka_dir)

        
    def nanopolish_ont_assembly(self) :

        self.print_and_log('Running Nanopolish on ONT assembly', self.main_process_verbosity, self.main_process_color)
        if not self.ont_fastq and self.ont_fast5 :
            self.print_and_log('Need both ONT FAST5 and ONT FASTQ data to run Nanopolish', 0, self.error_color)

        self.nanopolish_dir = os.path.join(self.output_dir, 'nanopolish')
        os.makedirs(self.nanopolish_dir)

        # Map the ONT reads against the genome
        self.print_and_log('Mapping ONT reads to the genome assembly', self.sub_process_verbosity, self.sub_process_color)
        self.nanopolish_bam = os.path.join(self.nanopolish_dir, 'minimap.bam')
        self.minimap_ont_fastq(self.genome_fasta, self.ont_fastq, self.nanopolish_bam)
        self.index_bam(self.nanopolish_bam)
        
        # Find the coverage of each contig to see if we need to downsample
        coverage_file = os.path.join(self.nanopolish_dir, 'contig_coverage.tsv')
        command = ' '.join(['samtools depth', self.nanopolish_bam,
                            '| awk \'{bp[$1]++;c[$1] += $3}END{OFS="\t";for(i in bp){print i,c[i]/bp[i]}}\'',
                            '>', coverage_file])
        self.print_and_run(command)
        coverage = pandas.read_table(filepath_or_buffer = coverage_file, header = None, index_col = 0)
        coverage.columns = ['coverage']
        
        # If any need to be downsampled, just do them all
        if (coverage.iloc[:,0] > self.nanopolish_coverage_max * 1.25).any() :
            contig_bams = []
            for contig in coverage.index.values :
                contig_bam = os.path.join(self.nanopolish_dir, contig + '.bam')
                contig_bams +=  [contig_bam]
                downsampling_fraction = self.nanopolish_coverage_max / coverage.loc[contig,'coverage']
                if downsampling_fraction > 1 :
                    downsampling_fraction = 1
                command = ' '.join(['samtools view -b',
                                    '-s', str(float(downsampling_fraction)),
                                    self.nanopolish_bam,
                                    '"' + contig + '"',
                                    '>', contig_bam])
                self.print_and_run(command)

            # Merge the resulting bams
            downsampled_bam = os.path.join(self.nanopolish_dir, 'downsampled.bam')
            if (len(contig_bams) > 1) :
                command = ' '.join(['samtools merge',
                                    downsampled_bam,
                                    ' '.join(contig_bams)])
                self.print_and_run(command)
            else :
                command = ' '.join(['cp', contig_bams[0], downsampled_bam])
                self.print_and_run(command)
                
            self.nanopolish_bam = downsampled_bam
            self.index_bam(self.nanopolish_bam)

            
        # Index the FAST5 data
        self.print_and_log('Indexing FAST5 data', self.sub_process_verbosity, self.sub_process_color)
        index_stdout, index_stderr = [os.path.join(self.nanopolish_dir, 'index.' + i) for i in ['stdout', 'stderr']]
        if self.albacore_seq_files_file is None :
            # Find the Albacore sequencing files
            search_string = os.path.join(self.ont_fastq_dir, '*', 'sequencing_summary.txt')
            albacore_seq_files = glob.glob(search_string)
            self.albacore_seq_files = pandas.DataFrame(albacore_seq_files)
            self.albacore_seq_files_file = os.path.join(self.ont_fastq_dir, 'albacore_seq_files.txt')
            self.albacore_seq_files.to_csv(path_or_buf = self.albacore_seq_files_file, header = False, index = False)
        command = ' '.join(['nanopolish index',
                            '-d', self.ont_fast5,
                            '-f', self.albacore_seq_files_file,
                            self.ont_fastq,
                            '1>' + index_stdout,
                            '2>' + index_stderr])
        self.print_and_run(command)

        self.nanopolish_prefix = os.path.join(self.nanopolish_dir, 'nanopolish')
        
        # Collect the list of ranges that Nanopolish will work on
        nanopolish_ranges_file = self.nanopolish_prefix + '_ranges.txt'
        command = ' '.join(['nanopolish_makerange.py', self.genome_fasta, '>', nanopolish_ranges_file])
        self.print_and_run(command)
        nanopolish_ranges = pandas.read_table(filepath_or_buffer = nanopolish_ranges_file, header = None).iloc[:,0].values

        # Run the ranges in parallel
        self.nanopolish_stdout, self.nanopolish_stderr = [os.path.join(self.nanopolish_dir, 'nanopolish.' + i) for i in ['stdout', 'stderr']]
        pool = mp.Pool(processes = self.threads)
        results = pool.map(self.run_nanopolish_range, nanopolish_ranges)


        # Merget the nanopolish results
        self.print_and_log('Merging Nanopolish results', self.sub_process_verbosity, self.sub_process_color)
        self.nanopolish_fasta = os.path.join(self.nanopolish_dir, 'assembly.fasta')
        command = ' '.join(['nanopolish vcf2fasta',
                            '-g', self.genome_fasta,
                            self.nanopolish_prefix + '.*.vcf',
                            '1>' + self.nanopolish_fasta])
        self.print_and_run(command)
        self.validate_file_and_size_or_error(self.nanopolish_fasta, 'Nanpolish FASTA', 'cannot be found after samtools', 'is empty')
        self.genome_fasta = self.nanopolish_fasta

        self.load_genome()
        

    def run_nanopolish_range(self, nanopolish_range) :
        
        print(nanopolish_range)
        nanopolish_vcf = self.nanopolish_prefix + '.' + nanopolish_range + '.vcf'
        while (1) :
            command = ' '.join(['nanopolish variants --faster --consensus',
                                '-o', nanopolish_vcf,
                                '-w', nanopolish_range,
                                '-r', self.ont_fastq,
                                '-b', self.nanopolish_bam,
                                '-g', self.genome_fasta,
                                '-t 1 --min-candidate-frequency 0.1',
                                '1>' + self.nanopolish_stdout,
                                '2>' + self.nanopolish_stderr])
            self.print_and_run(command)
            if self.validate_file(nanopolish_vcf) :
                break
            else :
                self.print_and_log('Nanopolish VCF' + nanopolish_vcf + 'failed; trying again',
                                   self.sub_process_verbosity, self.sub_process_color)

        
    def spades_illumina_fastq(self) :

        self.print_and_log('Assembling Illumina FASTQ data with SPAdes', self.main_process_verbosity, self.main_process_color)
        
        # Figure out where the assembly is going
        self.spades_dir = os.path.join(self.output_dir, 'spades')
        os.makedirs(self.spades_dir)
        self.make_start_file(self.spades_dir)
        
        # Figure out if we have single-end or paired-end reads
        fastq_input = '-s ' + self.illumina_fastq[0]
        if len(self.illumina_fastq) == 2:
            fastq_input = ' '.join(['-1', self.illumina_fastq[0],
                                    '-2', self.illumina_fastq[1]])

        spades_stdout, spades_stderr = self.std_files(os.path.join(self.spades_dir, 'spades'))
        command = ' '.join(['spades.py',
                            fastq_input,
                            '-o', self.spades_dir,
                           '-t', str(self.threads),
                            '--careful -k auto',
                            '1>' + spades_stdout, '2>' + spades_stderr])
        self.print_and_run(command)

        self.genome_fasta = os.path.join(self.spades_dir, 'scaffolds.fasta')
        if not self.illumina_paired_end :
            self.genome_fasta = os.path.join(self.spades_dir, 'contigs.fasta')

        # Fix the silly contig names
        self.print_and_log('Repairing contig names after SPAdes', self.sub_process_verbosity, self.sub_process_color)
        fixed_names_fasta = os.path.join(self.spades_dir, 'fixed_names.fasta')
        command = ' '.join(['cat', self.genome_fasta,
                            '| awk \'{if($0 ~ /^>/){gsub("NODE", "contig", $0);gsub("_length.*", "", $0)}print}\'',
                            '>', fixed_names_fasta])
        self.print_and_run(command)
        self.validate_file_and_size_or_error(fixed_names_fasta, 'Genome assembly', 'cannot be found after fixing names', 'is empty')
            
        # Filter small contigs
        assembly_fasta = os.path.join(self.spades_dir, 'assembly.fasta')
        command = ' '.join(['faidx -i chromsizes',
                            fixed_names_fasta,
                            '| awk \'($2 > 1000){print $1}\'',
                            '| parallel faidx',
                            fixed_names_fasta,
                            '>', assembly_fasta])
        self.print_and_run(command)
        self.genome_fasta = assembly_fasta
        self.validate_file_and_size_or_error(self.genome_fasta, 'Genome assembly', 'cannot be found after filtering short contigs', 'is empty')

        self.load_genome()
        
        self.make_finish_file(self.spades_dir)
        
        
    def pilon_assembly(self) :

        self.print_and_log('Running Pilon on genome assembly', self.main_process_verbosity, self.main_process_color)
        
        self.pilon_dir = os.path.join(self.output_dir, 'pilon')
        os.makedirs(self.pilon_dir)
        self.make_start_file(self.pilon_dir)

        # Map illumina reads onto the assembly
        self.print_and_log('Mapping Illumina reads to assembly', self.sub_process_verbosity, self.sub_process_color)
        pilon_bam = os.path.join(self.pilon_dir, 'mapping.bam')
        self.files_to_clean += [pilon_bam]

        # See what mapping method to use - bwa aln or minimap 2
        if self.illumina_read_length_mean <= 65 :
            self.bwa_short_illumina_fastq(self.genome_fasta, self.illumina_fastq, pilon_bam)
            method = 'Illumina reads were mapped to the genome assembly using bwa aln.'
        else : # We have longer short reads
            self.minimap_illumina_fastq(self.genome_fasta, self.illumina_fastq, pilon_bam)
            method = 'Illumina reads were mapped to the genome assembly using minimap2 (v ' + str(self.versions['minimap2']) + ').'
        self.report[self.methods_title][self.assembly_methods] = self.report[self.methods_title][self.assembly_methods].append(pandas.Series(method))

        # Figure out the depth here.  If it's too low, give some sort of warning?
        coverage_tsv = os.path.join(self.pilon_dir, 'coverage.tsv')
        command = ' '.join(['samtools depth -a', pilon_bam,
                            '| awk \'{s += $3; c++}END{printf "%s\\t%i\\t%.0f\\n", i, c, (s / c)}\'',
                            '>', coverage_tsv])
        self.print_and_run(command)
        self.validate_file_and_size_or_error(coverage_tsv, 'Coverage TSV', 'cannot be found after samtools', 'is empty')
        self.pilon_coverage = pandas.read_csv(coverage_tsv, header = None, index_col = None, sep = '\t').iloc[0,2]

        # If mean coverage is low then give some warning
        if self.pilon_coverage < self.pilon_coverage_min :
            warning = 'Illumina coverage for Pilon ({:.0f}X) is below the recommended minimum ({:.0f}X).'.format(self.pilon_coverage, self.pilon_coverage_min)
            self.add_warning(warning)
            self.report[self.assembly_title][self.assembly_notes_title] =  self.report[self.assembly_title][self.assembly_notes_title].append(pandas.Series(warning))

        # Actually run pilon
        self.print_and_log('Running Pilon', self.sub_process_verbosity, self.sub_process_color)
        pilon_stdout, pilon_stderr = self.std_files(os.path.join(self.pilon_dir, 'pilon'))
        pilon_prefix = os.path.join(self.pilon_dir, 'pilon')
        self.pilon_fasta = pilon_prefix + '.fasta'
        bam_option = '--frags'
        if len(self.illumina_fastq) == 1 :
            bam_option = '--unpaired'
        command = ' '.join(['pilon',
                            '--genome', self.genome_fasta,
                            bam_option, pilon_bam,
                            '--output', pilon_prefix,
                            '1>', pilon_stdout, '2>', pilon_stderr])
        self.print_and_run(command)
        self.validate_file_and_size_or_error(self.pilon_fasta, 'Pilon FASTA', 'cannot be found after pilon', 'is empty')

        self.print_and_log('Repairing contig names after Pilon', self.sub_process_verbosity, self.sub_process_color)
        self.genome_fasta = os.path.join(self.pilon_dir, 'assembly.fasta')
        command = ' '.join(['cat', self.pilon_fasta,
                            '| awk \'{if($0 ~ /^>/){gsub("_pilon", "", $0)}print}\'',
                            '>', self.genome_fasta])
        self.print_and_run(command)
        self.validate_file_and_size_or_error(self.genome_fasta, 'Genome assembly', 'cannot be found after fixing names', 'is empty')

        self.load_genome()

        method = 'The Illumina mappings were then used to error-correct the assembmly with Pilon (v ' + str(self.versions['pilon']) + ').'
        self.report[self.methods_title][self.assembly_methods] = \
            self.report[self.methods_title][self.assembly_methods].append(pandas.Series(method))

        self.make_finish_file(self.pilon_dir)


    def evaluate_assembly(self) :

        self.print_and_log('Evaluating assembly', self.main_process_verbosity, self.main_process_color)
        
        genome_sizes = re.sub('.fasta', '.sizes', self.genome_fasta)
        command = ' '.join(['faidx -i chromsizes', self.genome_fasta, '>', genome_sizes])
        self.print_and_run(command)

        assembly_info = pandas.read_csv(genome_sizes, sep = '\t', header = None)
        assembly_info.columns = ['contig', 'length']
        
        # Take a look at the number of contigs, their sizes, and circularity.  Warn if things don't look good
        if assembly_info.shape[0] > 4 :
            warning = 'Assembly produced {:d} contigs, more than ususally expected; assembly may be fragmented'.format(assembly_info.shape[0])
            self.add_warning(warning)
            self.report[self.assembly_title][self.assembly_notes_title] = self.report[self.assembly_title][self.assembly_notes_title].append(pandas.Series(warning))
        small_contigs = assembly_info.loc[assembly_info['length'] <= 3000, :]
        print(small_contigs)
        if small_contigs.shape[0] > 0 :
            warning = 'Assembly produced {:d} small contigs ({:s}); assembly may include spurious sequences.'.format(small_contigs.shape[0], ', '.join(small_contigs['contig']))
            self.add_warning(warning)
            self.report[self.assembly_title][self.assembly_notes_title] = self.report[self.assembly_title][self.assembly_notes_title].append(pandas.Series(warning))
        
    
    def assembly_info(self) :

        self.print_and_log('Getting assembly description/coverage', self.main_process_verbosity, self.main_process_color)
        
        self.info_dir = os.path.join(self.output_dir, 'info')
        os.makedirs(self.info_dir)
        self.make_start_file(self.info_dir)

        # TODO reduce these if's to one block
        if self.ont_fastq :
            
            coverage_bam = os.path.join(self.info_dir, 'ont_coverage.bam')
            self.minimap_ont_fastq(self.genome_fasta, self.ont_fastq, coverage_bam)
            self.files_to_clean += [coverage_bam]
            
            coverage_tsv = os.path.join(self.info_dir, 'ont_coverage.tsv')
            command = ' '.join(['samtools depth -a', coverage_bam,
                            '| awk \'{s[$1] += $3; c[$1]++}END{for(i in s){printf "%s\\t%i\\t%.0f\\n", i, c[i], (s[i] / c[i])}}\'',
                            '>', coverage_tsv])
            self.print_and_run(command)
            self.validate_file_and_size_or_error(coverage_tsv, 'Coverage TSV', 'cannot be found after samtools', 'is empty')

            self.contig_info['ONT'] = pandas.read_csv(coverage_tsv, header = None, index_col = None, sep = '\t').sort_values(1, axis = 0, ascending = False)
            self.contig_info['ONT'].columns = ['contig', 'size', 'coverage']

            mean_coverage = (self.contig_info['ONT'].iloc[:, 1] * self.contig_info['ONT'].iloc[:, 2]).sum() / self.contig_info['ONT'].iloc[:, 1].sum()
            
            if mean_coverage <= self.ont_coverage_min :
                warning = 'ONT mean coverage ({:.0f}X) is less than the recommended minimum ({:.0f}X).'.format(mean_coverage, self.ont_coverage_min)
                self.add_warning(warning)
                self.report[self.assembly_title][self.assembly_notes_title] = self.report[self.assembly_title][self.assembly_notes_title].append(pandas.Series(warning))

            # If some contigs have low coverage, report that
            low_coverage = self.contig_info['ONT'].loc[self.contig_info['ONT']['coverage'] < self.ont_coverage_min, :]
            if low_coverage.shape[0] >= 0 :
                for contig_i in range(low_coverage.shape[0]) :
                    warning = 'ONT coverage of {:s} ({:.0f}X) is less than the recommended minimum ({:.0f}X).'.format(low_coverage.iloc[contig_i, 0], low_coverage.iloc[contig_i, 2], self.ont_coverage_min)
                    self.add_warning(warning)
                    self.report[self.assembly_title][self.assembly_notes_title] = self.report[self.assembly_title][self.assembly_notes_title].append(pandas.Series(warning))

            fold_coverage = self.contig_info['ONT']['coverage'] / mean_coverage
            low_coverage = self.contig_info['ONT'].loc[fold_coverage < 1/5, :]
            if low_coverage.shape[0] >= 0 :
                for contig_i in range(low_coverage.shape[0]) :
                    warning = 'ONT coverage of {:s} ({:.0f}X) is less than 1/5 the mean coverage ({:.0f}X).'.format(low_coverage.iloc[contig_i, 0], low_coverage.iloc[contig_i, 2], mean_coverage)
                    self.add_warning(warning)
                    self.report[self.assembly_title][self.assembly_notes_title] = self.report[self.assembly_title][self.assembly_notes_title].append(pandas.Series(warning))
            
        if self.illumina_fastq :
            
            coverage_bam = os.path.join(self.info_dir, 'illumina_coverage.bam')
            self.files_to_clean += [coverage_bam]
            if self.illumina_read_length_mean <= 65 :
                self.bwa_short_illumina_fastq(self.genome_fasta, self.illumina_fastq, coverage_bam)
            else :
                self.minimap_illumina_fastq(self.genome_fasta, self.illumina_fastq, coverage_bam)
            
            coverage_tsv = os.path.join(self.info_dir, 'illumina_coverage.tsv')
            command = ' '.join(['samtools depth -a', coverage_bam,
                            '| awk \'{s[$1] += $3; c[$1]++}END{for(i in s){printf "%s\\t%i\\t%.0f\\n", i, c[i], (s[i] / c[i])}}\'',
                            '>', coverage_tsv])
            self.print_and_run(command)
            self.validate_file_and_size_or_error(coverage_tsv, 'Coverage TSV', 'cannot be found after samtools', 'is empty')

            self.contig_info['Illumina'] = pandas.read_csv(coverage_tsv, header = None, index_col = None, sep = '\t').sort_values(1, axis = 0, ascending = False)
            self.contig_info['Illumina'].columns = ['contig', 'size', 'coverage']

            mean_coverage = (self.contig_info['Illumina'].iloc[:, 1] * self.contig_info['Illumina'].iloc[:, 2]).sum() / self.contig_info['Illumina'].iloc[:, 1].sum()
                        
            if mean_coverage <= self.illumina_coverage_min :
                warning = 'Illumina mean coverage ({:.0f}X) is less than the recommended minimum ({:.0f}X).'.format(mean_coverage, self.illumina_coverage_min)
                self.add_warning(warning)
                self.report[self.assembly_title][self.assembly_notes_title] = self.report[self.assembly_title][self.assembly_notes_title].append(pandas.Series(warning))

            
            # If some contigs have low coverage, report that
            low_coverage = self.contig_info['Illumina'].loc[self.contig_info['Illumina']['coverage'] < self.ont_coverage_min, :]
            if low_coverage.shape[0] >= 0 :
                for contig_i in range(low_coverage.shape[0]) :
                    warning = 'Illumina coverage of {:s} ({:.0f}X) is less than the recommended minimum ({:.0f}X).'.format(low_coverage.iloc[contig_i, 0], low_coverage.iloc[contig_i, 2] , self.illumina_coverage_min)
                    self.add_warning(warning)
                    self.report[self.assembly_title][self.assembly_notes_title] = self.report[self.assembly_title][self.assembly_notes_title].append(pandas.Series(warning))

            fold_coverage = self.contig_info['Illumina']['coverage'] / mean_coverage
            low_coverage = self.contig_info['Illumina'].loc[fold_coverage < 1/5, :]
            if low_coverage.shape[0] >= 0 :
                for contig_i in range(low_coverage.shape[0]) :
                    warning = 'Illumina coverage of {:s} ({:.0f}X) is less than 1/5 the mean coverage ({:.0f}X).'.format(low_coverage.iloc[contig_i, 0], low_coverage.iloc[contig_i, 2], mean_coverage)
                    self.add_warning(warning)
                    self.report[self.assembly_title][self.assembly_notes_title] = self.report[self.assembly_title][self.assembly_notes_title].append(pandas.Series(warning))
                    
        self.make_finish_file(self.info_dir)
        
        
    def make_blast_database(self, database_fasta) :

        self.print_and_log('Making a BLAST database for ' + database_fasta, self.sub_process_verbosity, self.sub_process_color)
        std_prefix = re.sub('\.[^.]*$', '', database_fasta)
        stdout_file, stderr_file = self.std_files(std_prefix)
        command = ' '.join(['makeblastdb -in', database_fasta, '-dbtype nucl -parse_seqids',
                            '1>' + stdout_file, '2>' + stderr_file])
        self.print_and_run(command)

        
    def blast_feature_sets(self) :

        self.print_and_log('BLASTing feature sets', self.main_process_verbosity, self.main_process_color)

        # Keep track of feature hits for reporting
        self.features_dir = os.path.join(self.output_dir, 'features')
        os.makedirs(self.features_dir)
        self.make_start_file(self.features_dir)
        
        self.feature_hits = pandas.Series()

        # Make a blast database of the genome
        self.make_blast_database(self.genome_fasta)
        
        for feature_number in range(len(self.feature_fastas)) :
            feature_fasta = self.feature_fastas[feature_number]
            feature_name = re.sub('\\.f.*', '', os.path.basename(feature_fasta))
            feature_dir = os.path.join(self.features_dir, feature_name)
            self.blast_features(feature_fasta, feature_dir, feature_name)
            self.feature_dirs += [feature_dir]
            self.feature_names += [feature_name]

        method = 'The genome assembly was queried for features using blastn (v ' + self.versions['blastn'] + ').  ' + \
            'Feature hits were clustered using bedtools (v ' + self.versions['bedtools'] + ') ' + \
            'and the highest scoring hit for each cluster was reported.'
        self.report[self.methods_title][self.feature_methods] = \
            self.report[self.methods_title][self.feature_methods].append(pandas.Series(method))

        self.make_finish_file(self.features_dir)
        
            
    def blast_features(self, feature_fasta, feature_dir, feature_name) :
        
        # Make a directory for the new features
        os.makedirs(feature_dir)
        
        # BLASTn the feature set
        blast_output = os.path.join(feature_dir, 'blast_output.tsv')
        self.print_and_log('BLASTing features against the assembly', self.sub_process_verbosity, self.sub_process_color)
        blastn_stdout, blastn_stderr = self.std_files(os.path.join(feature_dir, 'blastn'))
        command = ' '.join(['blastn -db', self.genome_fasta,
                            '-query', feature_fasta,
                            '-perc_identity 95.0',
                            '-outfmt "6 qseqid sseqid pident length mismatch gapopen qstart qend sstart send evalue bitscore nident qlen"',
                            '-evalue 1e-10 -out ', blast_output,
                            '1>' + blastn_stdout, '2>' + blastn_stderr])
        self.print_and_run(command)

        # Clean up the results into a handy BED file
        self.print_and_log('Converting feature hits to BED', self.sub_process_verbosity, self.sub_process_color)
        all_bed = os.path.join(feature_dir, 'all.bed')
        command = ' '.join(['cat', blast_output, 
                            '| awk -F \'\\t\' \'($3 >= 95) && ($4 / $14 >= .90){OFS = "\\t";' + \
                            'print $2,($9 < $10 ? $9 : $10),($9 < $10 ? $10 : $9),$1,$3/100,($9 < $10 ? "+" : "-")}\'',
                            '| sort -k 1,1 -k 2,2n >', all_bed])
        self.print_and_run(command)

        # Make clusters of AMR hits
        self.print_and_log('Clustering feature hits', self.sub_process_verbosity, self.sub_process_color)
        merge_bed = os.path.join(feature_dir, 'merge.bed')
        merge_stdout, merge_stderr = self.std_files(os.path.join(feature_dir, 'bedtools_merge'))
        command = ' '.join(['bedtools merge -d -30 -i', all_bed,
                            '1>' + merge_bed,
                            '2>' + merge_stderr])
        self.print_and_run(command)
                            
        # Pick the best hit for each cluster
        self.print_and_log('Finding the best hit for each feature cluster', self.sub_process_verbosity, self.sub_process_color)
        best_bed = os.path.join(feature_dir, 'best.bed')
        command = ' '.join(['bedtools intersect',
                            '-a', all_bed,
                            '-b', merge_bed,
                            '-f .9 -F .9 -wao',
                            '| awk \'$7 != "."\'',
                            '| awk \'{OFS="\\t";locus=$7"\\t"$8"\\t"$9; if($5 > s[locus]){s[locus]=$5;id = sprintf("%.3f", $5); b[locus] = $1"\\t"$2"\\t"$3"\\t"$4"\\t"id"\\t"$6}}',
                            'END{for(i in b){print b[i]}}\'',
                            '| sort -k 1,1 -k2,2n',
                            '>' + best_bed])
        self.print_and_run(command)

        # Keep the feature hits for later drawing.  It may be empty, i.e., no feature hits
        try :
            best = pandas.read_csv(filepath_or_buffer = best_bed, sep = '\t', header = None)
        except :
            best = pandas.DataFrame()
            
        self.feature_hits[feature_name] = best

        # Report the hits for this feature set
        self.report[self.feature_title][feature_name] = best
        
        
    def call_insertions(self) :

        self.print_and_log('Calling insertions', self.main_process_verbosity, self.main_process_color)
        
        # Make the directory for new assembly files
        self.insertions_dir = os.path.join(self.output_dir, 'insertions')
        os.makedirs(self.insertions_dir)
        self.make_start_file(self.insertions_dir)

        # Align the assembly against the reference sequence
        self.print_and_log('Running dnadiff against the reference', self.sub_process_verbosity, self.sub_process_color)
        self.dnadiff_prefix = os.path.join(self.insertions_dir, 'vs_reference')
        self.dnadiff_fasta(self.reference_fasta, self.genome_fasta, self.dnadiff_prefix)
        method = 'The genome assembly was aligned against the reference sequencing using dnadiff (v ' + self.versions['dnadiff'] + ').'
        self.report[self.methods_title][self.reference_methods] = \
            self.report[self.methods_title][self.reference_methods].append(pandas.Series(method))

        # Figure out the %-identity with the reference sequence
        dnadiff_report = self.dnadiff_prefix + '.report'
        command = ' '.join(['grep AvgIdentity', dnadiff_report,
                            '| head -1',
                            '| awk \'{print $2}\''])
        self.reference_identity = float(self.print_and_run(command)[0])

        command = ' '.join(['grep AlignedBases', dnadiff_report,
                            '| head -1',
                            '| awk \'{sub("\\\\(.*", "", $2);print $2}\''])
        self.reference_aligned_bases = int(self.print_and_run(command)[0]) * 100

        # Figure out the aligned fraction
        self.reference_aligned_fraction = self.reference_aligned_bases / self.reference_size

        # Give a warning if the distance is to high
        if self.reference_identity <= self.reference_identity_min :
            warning = 'Identity with the reference ({:.2f}%) is less than {:.2f}%'.format(self.reference_identity, self.reference_identity_min)
            self.add_warning(warning)
            self.report[self.alignment_title][self.alignment_notes_title] = self.report[self.alignment_title][self.alignment_notes_title].append(pandas.Series(warning))
        
        if self.reference_aligned_fraction <= self.reference_alignment_min :
            warning = 'Fraction of the reference alignment ({:.2f}%) is less than {:.2f}%'.format(self.reference_aligned_fraction, self.reference_alignment_min)
            self.add_warning(warning)
            self.report[self.alignment_title][self.alignment_notes_title] = self.report[self.alignment_title][self.alignment_notes_title].append(pandas.Series(warning))

        # Pull out the aligned regions of the two genomes
        self.print_and_log('Finding reference and query specific insertions', self.sub_process_verbosity, self.sub_process_color)
        self.one_coords = self.dnadiff_prefix + '.1coords'
        reference_aligned_bed =  os.path.join(self.insertions_dir, 'reference_aligned.bed')
        genome_aligned_bed = os.path.join(self.insertions_dir, 'genome_aligned.bed')
        command = ' '.join(['cat', self.one_coords,
                            '| awk \'{OFS = "\\t"; if ($2 < $1){t = $2; $2 = $1; $1 = t} print $12,$1,$2}\' | sort -k 1,1 -k 2,2n',
                            '>', reference_aligned_bed])
        self.print_and_run(command)
        command = ' '.join(['cat', self.one_coords,
                            '| awk \'{OFS = "\\t"; if ($4 < $3){t = $4; $4 = $3; $3 = t} print $13,$3,$4}\' | sort -k 1,1 -k 2,2n',
                            '>', genome_aligned_bed])
        self.print_and_run(command)

        # Find the unaligned regions.  These are our insertions and deletions
        self.reference_sizes = os.path.join(self.insertions_dir, 'reference.sizes')
        reference_insertions_bed = os.path.join(self.insertions_dir, 'reference_insertions.bed')
        genome_sizes = os.path.join(self.insertions_dir, 'genome.sizes')
        genome_insertions_bed = os.path.join(self.insertions_dir, 'genome_insertions.bed')

        command = ' '.join(['faidx -i chromsizes', self.reference_fasta, ' | sort -k 1,1 -k 2,2n >', self.reference_sizes])
        self.print_and_run(command)
        command = ' '.join(['faidx -i chromsizes', self.genome_fasta, ' | sort -k1,1 -k2,2n >', genome_sizes])
        self.print_and_run(command)

        command = ' '.join(['bedtools complement',
                            '-i', reference_aligned_bed,
                            '-g', self.reference_sizes,
                            '| awk \'($3 - $2 >= 25){OFS = "\\t";print $1,$2,$3,($3 - $2)}\'',
                            '>', reference_insertions_bed])
        self.print_and_run(command)

        # There may or may not be any insertions seen
        try :
            self.reference_insertions = pandas.read_csv(filepath_or_buffer = reference_insertions_bed, sep = '\t', header = None)
        except :
            self.reference_insertions = pandas.DataFrame()

        command = ' '.join(['bedtools complement',
                            '-i', genome_aligned_bed,
                            '-g', genome_sizes,
                            '| awk \'($3 - $2 >= 25){OFS = "\\t";print $1,$2,$3,($3 - $2)}\'',
                            '>', genome_insertions_bed])
        self.print_and_run(command)

        # There may or may not be any insertions seen
        try :
            self.genome_insertions = pandas.read_csv(filepath_or_buffer = genome_insertions_bed, sep = '\t', header = None)
        except :
            self.genome_insertions = pandas.DataFrame() # Default to an empty DF

        # Report the large indels
        self.report[self.large_indel_title]['Reference insertions'] = self.reference_insertions
        self.report[self.large_indel_title]['Query insertions'] = self.genome_insertions
        
        method = 'Large insertions or deletions were found as the complement of aligned ' + \
            'regions using bedtools (v ' + self.versions['bedtools'] + ').'
        self.report[self.methods_title][self.reference_methods] = \
            self.report[self.methods_title][self.reference_methods].append(pandas.Series(method))

        # Also pull in the number of SNPs and small indels
        genome_snps = self.dnadiff_prefix + '.snps'
        snps = pandas.read_csv(filepath_or_buffer = genome_snps, sep = '\t', header = None)
        self.small_indels = snps.loc[(snps.iloc[:, 1] == '.') | (snps.iloc[:, 2] == '.'), :]
        self.snps = snps.loc[(snps.iloc[:, 1] != '.') & (snps.iloc[:, 2] != '.'), :]

        # See if any mutation regions intersect with deletions
        # TODO make this its own function maybe?
        if self.mutation_region_bed :
            amr_deletion_bed = os.path.join(self.insertions_dir, 'amr_deletions.bed')
            command = ' '.join(['bedtools intersect',
                                '-nonamecheck',
                                '-a', self.mutation_region_bed,
                                '-b', reference_insertions_bed,
                                '>', amr_deletion_bed])
            self.print_and_run(command)

            # There may be no deletions, let's see
            try :
                self.amr_deletions = pandas.read_csv(filepath_or_buffer = amr_deletion_bed, sep = '\t', header = None)
            except :
                self.amr_deletions = pandas.DataFrame()

            if self.amr_deletions.shape[0] > 0 :
                    self.amr_deletions.columns = ['contig', 'start', 'stop', 'name', 'type', 'drug', 'note']
                    self.amr_deletions = self.amr_deletions.loc[self.amr_deletions['type'].isin(['large-deletion', 'any']), :]

        self.make_finish_file(self.insertions_dir)

        
    def quast_genome(self) :

        self.print_and_log('Running Quast of the genome vs. the reference sequence', self.main_process_verbosity, self.main_process_color) 

        # Quast output directory
        self.quast_dir = os.path.join(self.output_dir, 'quast')
        os.makedirs(self.quast_dir)
        self.make_start_file(self.quast_dir)
        
        # Run Qusat
        quast_stdout, quast_stderr = self.std_files(os.path.join(self.quast_dir, 'quast'))
        command = ' '.join(['quast.py',
                            '-R', self.reference_fasta,
                            '-o', self.quast_dir,
                            self.genome_fasta,
                            '1>' + quast_stdout, '2>' + quast_stderr])
        self.print_and_run(command)

        # Look at the quast TSV file
        quast_report_tsv = os.path.join(self.quast_dir, 'report.tsv')
        quast_report = pandas.read_csv(quast_report_tsv, header = 0, index_col = 0, sep = '\t')
        
        self.quast_mismatches = int(float(quast_report.loc['# mismatches per 100 kbp', :][0]) * (float(quast_report.loc['Total length (>= 0 bp)', :][0]) / 100000.))
        self.quast_indels = int(float(quast_report.loc['# indels per 100 kbp', :][0]) * (float(quast_report.loc['Total length (>= 0 bp)', :][0]) / 100000.))

        self.make_finish_file(self.quast_dir)

        
    def draw_circos(self) :

        self.print_and_log('Drawing Circos plot of assembly v. reference alignment', self.main_process_verbosity, self.main_process_color) 

        # Make the directory for drawings
        self.circos_dir = os.path.join(self.output_dir, 'circos')
        os.makedirs(self.circos_dir)
        self.make_start_file(self.circos_dir)
        
        reference_contigs = self.reference.index.tolist()

        # Draw one circos plot for each of the contigs in the reference sequence
        for contig in reference_contigs :

            self.print_and_log('Drawing Circos plot for ' + contig, self.sub_process_verbosity, self.sub_process_color)

            contig_dir = os.path.join(self.circos_dir, contig)
            os.makedirs(contig_dir)

            contig_size = len(self.reference[contig].seq)
            
            # Pull the aligned regions out of the dnadiff 1coords output
            contig_alignment_txt = os.path.join(contig_dir, 'alignment.txt')
            command = ' '.join(['cat', self.one_coords,
                                '| awk \'$12 == "' + contig + '"\'',
                                '| awk \'{OFS = "\t";print $(NF - 1),$1,$2}\'',
                                '| bedtools complement -g', self.reference_sizes, '-i -',
                                '| awk \'$3 - $2 >= 25\'',
                                '| bedtools complement -g', self.reference_sizes, '-i -',
                                '| awk \'{OFS = "\t";print $1,$2,$3}\'',
                                '| awk \'$1 == "' + contig + '"\'',
                                '>', contig_alignment_txt])
            self.print_and_run(command)

            # Pull the gap regions out of the dnadiff 1coords output
            contig_gap_txt = os.path.join(contig_dir, 'gap.txt')
            command = ' '.join(['cat', self.one_coords,
                                '| awk \'$12 == "' + contig + '"\'',
                                '| awk \'{OFS = "\t";print $(NF - 1),$1,$2}\'',
                                '| bedtools complement -g', self.reference_sizes, '-i -',
                                '| awk \'$3 - $2 >= 25\'',
                                '| awk \'{OFS = "\t";print $1,$2,$3}\'',
                                '| awk \'$1 == "' + contig + '"\'',
                                '>', contig_gap_txt])
            self.print_and_run(command)
            
            contig_karyotype_txt = os.path.join(contig_dir, 'karyotype.txt')
            command = ' '.join(['faidx -i chromsizes', self.reference_fasta,
                                '| awk \'$1 == "' + contig + '"\'',
                                '| awk \'{OFS = "\t";print "chr\t-",$1,$1,0,$2,"plasmid_grey"}\''
                                '>', contig_karyotype_txt])
            self.print_and_run(command)

            # Figure out the tick labels to use and where to place them
            tick_at = pretty(1, len(self.reference[contig].seq), 12).astype(int)[:-1] # We don't actually want the last tick cause this thing is circular
            
            tick_major = tick_at[1] - tick_at[0]
            tick_minor = tick_major / 5
            tick_base_conf = os.path.join(data_dir, 'tick_base.conf')
            tick_conf = os.path.join(contig_dir, 'tick.conf')

            command = ' '.join(['cat', tick_base_conf,
                                '| awk \'{sub("TICK_MAJOR", "' + str(tick_major) + '", $0);',
                                'sub("TICK_MINOR", "' + str(tick_minor) + '", $0);print}\'',
                                '>', tick_conf])
            self.print_and_run(command)

            tick_labels = [format_kmg(i) for i in tick_at]
            
            tick_data = pandas.DataFrame()
            for i in range(len(tick_labels)) :
                tick_data = pandas.concat([tick_data, pandas.Series([contig, tick_at[i], tick_at[i], tick_labels[i]])], axis = 1)
            tick_data = tick_data.transpose()
            
            tick_txt = os.path.join(contig_dir, 'tick.txt')
            tick_data.to_csv(path_or_buf = tick_txt, sep = '\t', header = False, index = False)
                                         
            circos_conf = os.path.join(data_dir, 'circos.conf')
            command = ' '.join(['(cd', contig_dir,
                                '&& circos --conf', circos_conf, ')'])
            self.print_and_run(command)

            # Keep track of images for the report
            circos_png = os.path.join(contig_dir, 'circos.png')
            self.report[self.alignment_title][self.contig_alignment_title][contig] = circos_png

        self.make_finish_file(self.circos_dir)
            
                                         
    def call_amr_mutations(self) :
        
        self.print_and_log('Calling AMR mutations', self.main_process_verbosity, self.main_process_color)

        # Make the directory for new assembly files
        self.mutations_dir = os.path.join(self.output_dir, 'mutations')
        os.makedirs(self.mutations_dir)
        self.make_start_file(self.mutations_dir)

        # Map the reads to the reference sequence
        self.reference_mapping_bam = os.path.join(self.mutations_dir, 'reference_mapping.bam')
        if self.illumina_fastq :
            self.minimap_illumina_fastq(self.reference_fasta, self.illumina_fastq, self.reference_mapping_bam)
            kind_of_reads = 'Illumina'
        else :
            self.minimap_ont_fastq(self.reference_fasta, self.ont_fastq, self.reference_mapping_bam)
            kind_of_reads = 'ONT'
        self.index_bam(self.reference_mapping_bam)

        methods = kind_of_reads + ' reads were mapped to the reference sequence using minimap2 (v ' + self.versions['minimap2'] + ').'
        self.report[self.methods_title][self.mutation_methods] = \
            self.report[self.methods_title][self.mutation_methods].append(pandas.Series(methods))

        # Pull out each region, one at a time
        region_data = self.mutation_regions

        for region_i in range(region_data.shape[0]) :

            region  = region_data.iloc[region_i, :]

            if not region['type'] in ['snp', 'small-indel', 'any'] :
                continue

            self.print_and_log('Finding AMR mutations for ' + region['name'],
                               self.sub_process_verbosity, self.sub_process_color)
            region_dir = os.path.join(self.mutations_dir, 'region_' + str(region_i))
            os.mkdir(region_dir)

            region_bed = os.path.join(region_dir, 'region.bed')
            region_data.loc[[region_i], ].to_csv(path_or_buf = region_bed, sep = '\t', header = False, index = False)

            region_bam = os.path.join(region_dir, 'region.bam')
            stderr_file = os.path.join(region_dir, 'samtools_view.stderr')
            command = ' '.join(['samtools view',
                                '-L', region_bed,
                                '-b', self.reference_mapping_bam,
                                '1>' + region_bam,
                                '2>' + stderr_file])
            self.print_and_run(command)
            self.validate_file_and_size_or_error(region_bam, 'Region SAM file', 'cannot be found', 'is empty')

            self.index_bam(region_bam)
            
            region_pileup = os.path.join(region_dir, 'region.mpileup')
            stderr_file = os.path.join(region_dir, 'samtools_index.stderr')
            command = ' '.join(['samtools mpileup',
                                '-g',
                                '-B',
                                '-l', region_bed,
                                '-f', self.reference_fasta,
                                region_bam,
                                '1>' + region_pileup,
                                '2>' + stderr_file])
            self.print_and_run(command)
            self.validate_file_and_size_or_error(region_pileup, 'Region MPILEUP file', 'cannot be found', 'is empty')

            region_text_pileup = os.path.join(region_dir, 'region.pileup')
            stderr_file = os.path.join(region_dir, 'samtools_index.stderr')
            command = ' '.join(['samtools mpileup',
                                '-B',
                                '-l', region_bed,
                                '-f', self.reference_fasta,
                                region_bam,
                                '1>' + region_text_pileup,
                                '2>' + stderr_file])
            self.print_and_run(command)
            self.validate_file_and_size_or_error(region_text_pileup, 'Region plain text MPILEUP file', 'cannot be found', 'is empty')
            
            # Call the actual SNPs
            region_vcf = os.path.join(region_dir, 'region.vcf')
            stderr_file = os.path.join(region_dir, 'bcftools.stderr')
            mutation_types = 'snps,indels'
            if kind_of_reads == 'ONT' :
                mutation_types = 'snps'
            command = ' '.join(['bcftools call',
                                '--ploidy 1',
                                '-c', region_pileup,
                                '| bcftools view -v ' + mutation_types,
                                '2>' + stderr_file,
                                '| sed \'/##/d\'',
                                '>', region_vcf])
            self.print_and_run(command)
            self.validate_file_and_size_or_error(region_vcf, 'Region VCF file', 'cannot be found', 'is empty')

            region_mutations = pandas.read_csv(filepath_or_buffer = region_vcf, sep = '\t', header = 0)
            region_mutations = pandas.concat([region_mutations,
                                              pandas.DataFrame(numpy.repeat(region['name'], region_mutations.shape[0]))], axis = 1)

            if region_mutations.shape[0] == 0 :
                continue

            # Figure out what kind of mutations are in this region
            region_mutation_types = pandas.Series(['snp'] * region_mutations.shape[0], name = 'TYPE', index = region_mutations.index)
            region_mutation_types[region_mutations['REF'].str.len() != region_mutations['ALT'].str.len()] = 'small-indel'
            region_mutation_drugs = pandas.Series(region['drug'] * region_mutations.shape[0], name = 'DRUG',  index = region_mutations.index)
            region_notes = pandas.Series(region['note'] * region_mutations.shape[0], name = 'NOTE', index = region_mutations.index)
            region_mutations = pandas.concat([region_mutations, region_mutation_types, region_mutation_drugs, region_notes], axis = 1)
            region_mutations = region_mutations[['#CHROM', 'POS', 'TYPE', 'REF', 'ALT', 'DRUG', 'NOTE']]

            self.amr_mutations[region['name']] = region_mutations
                
            # Keep track of mutations for reporting
            self.report[self.mutation_title][region['name']] = region_mutations

        method = 'Mutations were identified using ' + \
            'samtools mpileup (v ' + self.versions['samtools'] +  ') ' + \
            'and  bcftools (v ' + self.versions['bcftools'] + ').'
        self.report[self.methods_title][self.mutation_methods] = \
            self.report[self.methods_title][self.mutation_methods].append(pandas.Series(method))

        self.make_finish_file(self.mutations_dir)
        
        
    def call_plasmids(self) :

        self.print_and_log('Calling plasmids', self.main_process_verbosity, self.main_process_color)
        
        # Make a directory for plasmid stuff
        self.plasmid_dir = os.path.join(self.output_dir, 'plasmids')
        os.makedirs(self.plasmid_dir)
        self.make_start_file(self.plasmid_dir)

        # Take very large things out of the assembly.  They aren't plasmids and take a long time to run
        self.print_and_log('Finding contigs < 500000 bp', self.sub_process_verbosity, self.sub_process_color)
        smaller_contigs_fasta = os.path.join(self.plasmid_dir, 'small_contigs.fasta')
        command = ' '.join(['faidx -i chromsizes', self.genome_fasta,
                            '| awk \'($2 <= 500000){print $1}\'',
                            '| parallel -n1 -n1 faidx', self.genome_fasta, '>', smaller_contigs_fasta])
        self.print_and_run(command)

        # See if there is anything in the small contigs file; if not, we done
        # TODO - Add something to the report about no small contigs
        small_contigs = self.load_fasta(smaller_contigs_fasta)
        if len(small_contigs) == 0 :
            return
                                    
        # Query plasmid sequences against the assembly using minimap2
        self.print_and_log('Running minimap2 against the plasmid database', self.sub_process_verbosity, self.sub_process_color)
        plasmid_sam = os.path.join(self.plasmid_dir, 'plasmid_hits.sam')
        minimap_stdout, minimap_stderr = self.std_files(os.path.join(self.plasmid_dir, 'minimap'))
        command = ' '.join(['minimap2',
                            '-k 20 -p .2 -a',
                            '-t', str(self.threads),
                            self.genome_fasta,
                            self.plasmid_database,
                            '1>', plasmid_sam,
                            '2>', minimap_stderr])
        self.print_and_run(command)
        self.validate_file_and_size_or_error(plasmid_sam, 'Plasmid v. contig SAM', 'cannot be found', 'is empty')

        self.files_to_clean += [plasmid_sam]
        
        method = 'The plasmid reference database was queried against the genome assembly using minimap2 (v ' + self.versions['minimap2'] + ').'
        self.report[self.methods_title][self.plasmid_methods] = \
            self.report[self.methods_title][self.plasmid_methods].append(pandas.Series(method))
        
        # Turn the SAM file in to a PSL file using the modified sam2psl script
        self.print_and_log('Converting the SAM file to a PSL file', self.sub_process_verbosity, self.sub_process_color)
        plasmid_psl = os.path.join(self.plasmid_dir, 'plasmid_hits.psl')
        sam2psl_stdout, sam2psl_stderr = self.std_files(os.path.join(self.plasmid_dir, 'sam2psl'))
        command = ' '.join(['sam2psl.py',
                            '-i', plasmid_sam,
                            '-o', plasmid_psl,
                            '1>', sam2psl_stdout, '2>', sam2psl_stderr])
        self.print_and_run(command)
        self.validate_file_and_size_or_error(plasmid_sam, 'Plasmid v. contig PSL', 'cannot be found', 'is empty')

        method = 'The resulting SAM was converted to a PSL using a custom version of sam2psl.'
        self.report[self.methods_title][self.plasmid_methods] = \
            self.report[self.methods_title][self.plasmid_methods].append(pandas.Series(method))
        
        # Make a BLAST database of the plasmid sequences
        self.make_blast_database(self.plasmid_database)
        
        # Pass the data onto pChunks
        self.print_and_log('Running pChunks', self.sub_process_verbosity, self.sub_process_color)
        self.pchunks_dir = os.path.join(self.plasmid_dir, 'pChunks')
        os.makedirs(self.pchunks_dir)
        
        self.plasmid_tsv = os.path.join(self.pchunks_dir, 'plasmids.tsv')
        stdout_file, stderr_file = [os.path.join(self.plasmid_dir, 'pChunks.' + i) for i in ['stdout', 'stderr']]
        command = ' '.join(['pChunks.R', '--plasmid-psl', plasmid_psl,
                            '--output', self.pchunks_dir,
                            '--no-amr', '--no-inc',
                            '--plasmid-database', self.plasmid_database,
                            '--threads', str(self.threads),
                            '1>' + stdout_file, '2>' + stderr_file])
        self.print_and_run(command)
        self.validate_file_and_size_or_error(self.plasmid_tsv, 'Plasmid output table', 'cannot be found', 'is empty')

        method = 'Plasmid-to-genome hits were resolved using the pChunks algorithm.'
        self.report[self.methods_title][self.plasmid_methods] = \
            self.report[self.methods_title][self.plasmid_methods].append(pandas.Series(method))
        
        # The final file is in pChunks
        self.plasmid_tsv = os.path.join(self.pchunks_dir, 'plasmids.tsv')
        new_plasmid_tsv = os.path.join(self.plasmid_dir, 'plasmids.tsv')
        command = ' '.join(['cp', self.plasmid_tsv, new_plasmid_tsv])
        self.print_and_run(command)
        self.plasmid_tsv = new_plasmid_tsv
        
        self.plasmids = pandas.read_csv(filepath_or_buffer = self.plasmid_tsv, sep = '\t', header = 0)

        self.report[self.plasmid_title] = self.plasmids

        self.make_finish_file(self.plasmid_dir)
        

    def draw_features(self) :

        self.print_and_log('Drawing features', self.main_process_verbosity, self.main_process_color)

        self.drawing_dir = os.path.join(self.output_dir, 'drawing')
        os.mkdir(self.drawing_dir)
        self.make_start_file(self.drawing_dir)
        
        figure_width = 13
        
        # Draw one plot per contig for simplicity
        for contig in self.genome :
            
            contig_plot_pdf = os.path.join(self.drawing_dir, contig.id + '.pdf')
            contig_plot_png = os.path.join(self.drawing_dir, contig.id + '.png')
            
            feature_sets_to_plot = pandas.Series()

            self.print_and_log('Drawing features for ' + contig.id, self.sub_process_verbosity, self.sub_process_color)
            
            for feature_number in range(len(self.feature_hits)) :
                    
                feature_name = self.feature_hits.index.to_list()[feature_number]
                these_features = self.feature_hits[feature_name]
                if (these_features.shape[0] == 0) :
                    continue

                contig_features = these_features.loc[these_features.iloc[:,0] == contig.id, :]
                if (contig_features.shape[0] == 0) :
                    continue
                    
                features_to_plot =[]
                
                for i in range(contig_features.shape[0]) :
                    i = contig_features.iloc[i, :]
                    features_to_plot += [GraphicFeature(start = i[1], end = i[2], label = i[3], strand = 1*i[5], color = self.feature_colors[feature_number])]
                    
                feature_sets_to_plot[feature_name] = features_to_plot

            if len(feature_sets_to_plot) == 0 :
                continue
                
            # Add blank feature sets for the header and ruler
            real_sets = feature_sets_to_plot.index.tolist()
            empty_set = [GraphicFeature(start = 1, end = len(contig), color = '#FFFFFF')]

            # Figure out high each plot will be on its own for later scaling
            expected_plot_heights = []
            for i in range(len(feature_sets_to_plot)) :
                record = GraphicRecord(sequence_length = len(contig), features = feature_sets_to_plot[i])

                with_ruler  = False
                if i == len(feature_sets_to_plot) - 1 :
                    with_ruler = True

                plot, _ = record.plot(figure_width = figure_width, with_ruler = with_ruler)
                expected_plot_heights += [plot.figure.get_size_inches()[1]]
                
            plot_height_sum = sum(expected_plot_heights)

            # Make a figure with separate plots for each feature class
            plots = plt.subplots(nrows = len(feature_sets_to_plot), ncols = 1, sharex = True,
                                 figsize=(figure_width, plot_height_sum * .66666), gridspec_kw={"height_ratios": expected_plot_heights})
            figure = plots[0]
            plots = plots[1]
            if len(feature_sets_to_plot) == 1: 
                plots = [plots]

            # Add each feature class's plot with the pre-determined height
            for i in range(len(feature_sets_to_plot)) :
                record = GraphicRecord(sequence_length = len(contig), features = feature_sets_to_plot[i])

                with_ruler  = False
                if i == len(feature_sets_to_plot) - 1 :
                    with_ruler = True
                    
                plot, _ = record.plot(ax = plots[i], with_ruler = with_ruler, figure_width = figure_width)
                ymin, ymax = plot.figure.axes[0].get_ylim()

                if i == 0 : 
                    plot.text(x = 0, y = ymax, s = contig.id) 
                
            figure.tight_layout()
            figure.savefig(contig_plot_pdf)
            figure.savefig(contig_plot_png)

            self.report[self.feature_plot_title][contig.id] = contig_plot_png

        self.make_finish_file(self.drawing_dir)


    def draw_amr_matrix(self) :

        self.print_and_log("Drawing AMR matrix", self.main_process_verbosity, self.main_process_color)
                    
        amr_to_draw = pandas.DataFrame(columns =['gene', 'drug'])
        
        # Roll up AMR gene hits
        if 'amr' in self.feature_hits :
            amr_hits = self.feature_hits['amr']
            if amr_hits.shape[0] > 0 :
                for gene_idx, gene in amr_hits.iterrows() :
                    gene_name = gene[3]
                    drugs = self.amr_gene_drug.loc[self.amr_gene_drug[0] == gene_name, :][1]
                    for drug in drugs :
                        amr_to_draw = amr_to_draw.append(pandas.Series([gene_name, drug], name = amr_to_draw.shape[0],  index = amr_to_draw.columns))
                
        # Roll up potentially resistance conferring mutations
        if self.amr_mutations.shape[0] > 0 :
            for mutation_region, mutation_hits in self.amr_mutations.iteritems() : # Idx, DF
                for mutation_idx, mutation_hit in mutation_hits.iterrows() :
                    mutation_name = mutation_region + ' ' + mutation_hit['REF'] + '->' + mutation_hit['ALT']
                    amr_to_draw = amr_to_draw.append(pandas.Series([mutation_name, mutation_hit['DRUG']], name = amr_to_draw.shape[0],  index = amr_to_draw.columns))

        # Roll up deletions that might confer resistance
        if self.amr_deletions.shape[0] > 0 :
            for deletion_idx, deleted_gene in self.amr_deletions.iterrows() :
                amr_to_draw = amr_to_draw.append(pandas.Series(['\u0394' + deleted_gene[3], deleted_gene[5]],
                                                               name = amr_to_draw.shape[0],
                                                               index = amr_to_draw.columns))
                
        # If there are no AMR hits, we can't draw the matrix
        if amr_to_draw.shape[0] <= 1 :
            return

        present_genes = amr_to_draw['gene'].unique()
        present_drugs = amr_to_draw['drug'].unique()
                            
        amr_matrix = pandas.DataFrame(0, index = present_genes, columns = present_drugs)
        for hit_idx, hit in amr_to_draw.iterrows() :
            amr_matrix.loc[hit[0], hit[1]] = 1
            
        amr_matrix_pdf, amr_matrix_png = os.path.join(self.output_dir, 'amr_matrix.pdf'), os.path.join(self.output_dir, 'amr_matrix.png')
        int_matrix = amr_matrix[amr_matrix.columns].astype(int)
        figure, axis = plt.subplots()
        heatmap = axis.pcolor(int_matrix, cmap = plt.cm.Blues, linewidth = 0)

        axis.invert_yaxis()
        axis.set_yticks(np.arange(0.5, len(amr_matrix.index)), minor = False)
        axis.set_yticklabels(int_matrix.index.values)

        axis.set_xticks(np.arange(0.5, len(amr_matrix.columns)), minor = False)
        axis.set_xticklabels(amr_matrix.columns.values, rotation = 90)
        axis.xaxis.tick_top()
        axis.xaxis.set_label_position('top')

        plt.tight_layout()

        plt.savefig(amr_matrix_pdf)
        plt.savefig(amr_matrix_png, dpi = 300)

        self.report[self.amr_matrix_title]['png'] = 'amr_matrix.png'
        
            
    def make_report(self) :

        self.print_and_log("Making report", self.main_process_verbosity, self.main_process_color)
        
        self.report_dir = os.path.join(self.output_dir, 'report')
        os.mkdir(self.report_dir)

        self.report_prefix = os.path.join(self.report_dir, 'report')
        self.report_tex = self.report_prefix + '.tex'
        self.report_pdf = self.report_prefix + '.pdf'
        
        self.latex_report = PimaReport(self)
        self.latex_report.make_report()

        self.validate_file_and_size_or_error(self.report_tex, 'Report TEX', 'cannot be found', 'is empty')

        # See if we are using a local bundle.  
        bundle_arg = ''
        if not (self.bundle is None) :
            bundle_arg = '--bundle ' + self.bundle
        
        tectonic_stdout, tectonic_stderr = self.std_files(os.path.join(self.report_dir, 'tectonic'))
        command = ' '.join(['tectonic',
                            bundle_arg,
                            self.report_tex,
                           '1>' + tectonic_stdout, '2>' + tectonic_stderr])
        self.print_and_run(command)

        self.validate_file_and_size_or_error(self.report_pdf, 'Report TEX', 'cannot be found', 'is empty')

        
    def clean_up(self) :

        if (self.genome_fasta) :
            final_fasta = os.path.join(self.output_dir, 'assembly.fasta')
            command = ' '.join(['cp', self.genome_fasta, final_fasta])
            self.print_and_run(command)

        if len(self.files_to_clean) > 1 :
            for file in self.files_to_clean :
                command = 'rm ' + file
                self.print_and_run(command)

            
    def go(self) :

        analysis_string = '\n'.join([str(i+1) + ') ' + self.analysis[i] for i in range(len(self.analysis))])
        print(self.main_process_color + analysis_string + Colors.ENDC)
        
        while (True) :
            step = self.analysis[0]
            self.analysis = self.analysis[1:]
            
            ## See if we have arguments to pass to our function
            if type(step) is list :
                arguments = []
                if len(step) > 1 :
                    arguments = step[1:]
                step = step[0]
                function = getattr(self, step)
                function(*arguments)
            else :
                function = getattr(self, step)
                function()

            if (len(self.analysis) == 0) :
                break

            
def main(opts) :

    """ 

    """
if __name__ == '__main__':
    
    parser = ArgumentParser(prog = "pima.py",
                            add_help = False,
                            description =
                            '''
                            P.I.M.A. bacterial genome analysis pipeline
                            ''',
                            formatter_class = lambda prog: HelpFormatter(prog, width = 120, max_help_position = 120))
    
    parser._optionals.title = 'Help and version'
    parser.add_argument('--help', action = 'store_true',
                        help = 'Print this help and exit.')
    parser.add_argument('--version', action = 'version',
                        help = 'Print the software version.',
                        version = 'PIMA microbial genome analysis pipeline (version {})'.format(VERSION))
    
    # Input arguments
    input_group = parser.add_argument_group('Input and basecalilng options')
    input_group.add_argument('--ont-watch', required = False, default = None, metavar = '<ONT_DIR>',
                        help = 'Directory from an ONT run.')
    input_group.add_argument('--ont-watch-min-reads', required = False, type = int, default = 5000000, metavar = '<INT>',
                        help = 'Minimum number of ONT reads to watch for.' )
    input_group.add_argument('--ont-watch-max-time', required = False, type = float, default = 24, metavar = '<HOURS>',
                        help = 'Maxmium time to watch for new reads.' )
    input_group.add_argument('--ont-watch-between-time', required = False, type = float, default = 15, metavar = '<MINUTES>',
                        help = 'Maximum to to wait between new FAST5 files')
    input_group.add_argument('--ont-fast5', required = False, default = None, metavar = '<ONT_DIR>',
                        help = 'Directory containing ONT FAST5 files')
    input_group.add_argument('--ont-fast5-limit', required = False, type = int, default = None, metavar = '<DIR_COUNT>',
                        help = 'Limit on the number of FAST5 directories to include in the analysis (default : all dirs)')
    input_group.add_argument('--basecaller', required = False, default = 'guppy', choices = ['guppy', 'albacore'],
                        help = 'The basecaller for ONT FAST5 data (default : %(default)s)')
    input_group.add_argument('--ont-fastq', required = False, default = None, metavar = '<FASTQ|GZ>',
                        help = 'File containing basecalled ONT reads')
    input_group.add_argument('--multiplexed', required = False, default = False, action = 'store_true',
                        help = 'The ONT data are multiplexed (default : %(default)s)')
    input_group.add_argument('--demux', required = False, default = 'qcat', choices = ['qcat', 'porechop'],
                        help = 'Demultiplexer/trimmer to use (default : %(default)s)')
    input_group.add_argument('--error-correct', required = False, default = False, action = 'store_true',
                        help = 'Use LORMA to  error-correct ONT reads (default : %(default)s)')
    input_group.add_argument('--only-basecall', required = False, default = False, action = 'store_true',
                        help = 'Just basecall and demultiplex/trim/correct.  No downstream analysis.')
    
    input_group.add_argument('--illumina-fastq', required = False, default = None, nargs = '+', metavar = '<FASTQ|GZ>',
                        help = 'Files containing R1 & R2 Illumina reads')

    input_group.add_argument('--genome', required = False, default = None, metavar = '<GENOME_FASTA>',
                        help = 'A genome FASTA file to be used in place of assembly')

    
    output_group = parser.add_argument_group('Output options')
    output_group.add_argument('--output', required = False, default = None, metavar = '<OUTPUT_DIR>',
                        help = 'Output directory for the analysis')
    output_group.add_argument('--overwrite', required = False, default = False, action = 'store_true',
                        help = 'Overwrite an existing output directory (default : %(default)s)')

    
    # Assembly options
    assembly_group = parser.add_argument_group('Assembly options')
    assembly_group.add_argument('--assembler', required = False, default = 'flye', type = str,
                        choices = ['miniasm', 'wtdbg2', 'flye'],
                        help = 'Assembler to use (default : %(default)s)')
    assembly_group.add_argument('--genome-size', required = False, default = None, type = str, metavar = '<GENOME_SIZE>',
                        help = 'Genome size estimate for Flye (default : %(default)s))')
    assembly_group.add_argument('--racon', required = False, default = False, action = 'store_true',
                        help = 'Force the generation a racon consenus (default : %(default)s)')
    assembly_group.add_argument('--racon-rounds', required = False, default = 4, type = int, metavar = '<NUM_ROUNDS>',
                        help = 'Number of RACON rounds used to generate a consensus (default : %(default)s)')
    assembly_group.add_argument('--no-medaka', required = False, default = False, action = 'store_true',
                        help = 'Skip Medaka polising of the ONT assembly (faster) (default : %(default)s)')
    assembly_group.add_argument('--nanopolish', required = False, default = False, action = 'store_true',
                        help = 'Run Nanopolish on the RACON consensus (slow) (default : %(default)s)')
    assembly_group.add_argument('--max-nanopolish-coverage', required = False, type = int, default = 100, metavar = '<MAX_COVERAGE>',
                        help = 'Maximum coverage before downsampling nanopolish input (default : %(default)s)')
    assembly_group.add_argument('--albacore-seq-file', required = False, type = str, default = None, metavar = '<ALBACORE_SEQ_FILE>',
                        help = 'List of albacore sequencing summary files for nanopolish (default : %(default)s)')
    assembly_group.add_argument('--pilon', required = False, default = False, action = 'store_true',
                        help = 'Run Pilon if Illumina reads are given (default : %(default)s)')
    assembly_group.add_argument('--no-assembly', required = False, default = False, action = 'store_true',
                        help = 'Don\'t attempt to assembly/polish a given genome/set of reads (default : %(default)s)')


    # Database/download options
    download_group = parser.add_argument_group('Database downloading arguments')
    download_group.add_argument('--download', required = False, default = False, action = 'store_true',
                                help = 'Attempt to download AMR/Incompatibility group/Plasmid databases if not found locally.  Use witout other options.')

    # Plasmid options
    plasmid_group = parser.add_argument_group('Plasmid and vector search options')
    plasmid_group.add_argument('--plasmids', required = False, default = False, action = 'store_true', 
                        help = 'Do a plasmid search (default : %(default)s)')
    plasmid_group.add_argument('--plasmid-database', required = False, default = plasmid_database_default, metavar = '<PLASMID_FASTA>', 
                        help = 'Path to a FASTA file with reference plasmid sequences')

    
    # AMR gene options
    amr_group = parser.add_argument_group('AMR gene search options')
    amr_group.add_argument('--amr-database', required = False, default = amr_database_default, metavar = '<AMR_FASTA>',
                        help = 'Path to a FASTA file with AMR gene sequences (default : %(default)s)')
    amr_group.add_argument('--no-amr', required = False, default = False, action = 'store_true', 
                        help = 'Skip AMR search (default : %(default)s)')

    
    # Inc group options
    inc_group = parser.add_argument_group('Incompatibility group search options')
    inc_group.add_argument('--inc-database', required = False, default = inc_database_default, metavar = '<INC_FASTA>',
                        help = 'Path to a FASTA file with incompatibility group sequences (default : %(default)s)')
    inc_group.add_argument('--no-inc', required = False, default = False, action = 'store_true', 
                        help = 'Skip incompatibility group search (default : %(default)s)')

    
    # Pull in custom feature sets
    other_feature_group = parser.add_argument_group('Other feature search options')
    other_feature_group.add_argument('--feature', required = False, default = None, metavar = '<FEATURE_FASTA>', action = 'append',
                                     help = 'Path to a FASTA file with feature sequences')
    
    
    # Drawing options
    drawing_group = parser.add_argument_group('Drawing options')
    drawing_group.add_argument('--no-drawing', required = False, default = False, action = 'store_true',
                                     help = 'Skip drawing of contigs & Features (default : %(default)s)')


    # Options for comparing to a reference genome
    reference_group = parser.add_argument_group('Reference options')
    reference_group.add_argument('--reference-dir', required = False, default = reference_dir_default, metavar = '<REFERNCE_DIR>',
                                help = 'Directory containing refrence organisms (default : %(default)s)' )
    reference_group.add_argument('--organism', required = False, default = None, metavar = '<ORGANISM>',
                        help = 'Reference organism to compare against')
    reference_group.add_argument('--list-organisms', required = False, action = 'store_true',
                             help = 'List the reference organisms available to this pipeline')
    reference_group.add_argument('--reference-genome', required = False, default = None, metavar = '<GENOME_FASTA>',
                        help = 'Reference genome to compare against (default : %(default)s)')
    reference_group.add_argument('--mutation-regions', required = False, default = None, metavar = '<REGION_BED>',
                        help = 'Regions in the reference genome to screen for mutations (default : %(default)s)')

    
    # Other arguments
    other_group = parser.add_argument_group('Other options')
    other_group.add_argument('--name', required = False, type = str, default = 'Genome', metavar = '<NAME>',
                             help = 'Name of this analysis for reporting.')
    other_group.add_argument('--threads', required = False, type=int, default = 1, metavar = '<NUM_THREADS>',
                        help = 'Number of worker threads to use (default : %(default)s)')
    other_group.add_argument('--verbosity', required = False, type=int, default = 1, metavar = '<INT>',
                        help = 'How much information to print as PIMA runs (default : %(default)s)')
    other_group.add_argument('--bundle', required = False, type=str, default = None, metavar = '<PATH>',
                        help = 'Local Tectonic bundle (default : %(default)s)')
    other_group.add_argument('--fake-run', required = False, default = False, action = 'store_true',
                             help = 'Don\'t actually run the pipeline, just pretend to (default : %(default)s)')

    
    opts, unknown_args = parser.parse_known_args()
    opts.logfile = 'pipeline.log'
 
    if opts.list_organisms:
        print_organisms()
        sys.exit(0)
    elif opts.help :
        print(Colors.HEADER)
        parser.print_help()
        print(Colors.ENDC)
        sys.exit(0)

    # Start the analysis
    analysis = Analysis(opts, unknown_args)
    
    analysis.validate_options()
    
    if len(analysis.errors) > 0 :
        #print(Colors.HEADER)
        #parser.print_help()
        #print(Colors.ENDC)
        print(Colors.FAIL + '\n\nErrors:')
        [print(i) for i in analysis.errors]
        print(Colors.ENDC)
        print('Use --help to see options')
        sys.exit()

    #If we're still good, start the actual analysis
    analysis.go()
<|MERGE_RESOLUTION|>--- conflicted
+++ resolved
@@ -1727,17 +1727,10 @@
         # Actually run Flye
         command = ' '.join(['flye',
                             '--plasmid',
-<<<<<<< HEAD
-#                            '--asm-coverage 60',
-                            raw_or_corrected, self.ont_fastq,
-                            '--meta',
-#                            '-g', self.genome_assembly_size,
-=======
                             '--asm-coverage 50',
                             raw_or_corrected, self.ont_fastq,
                             '--meta',
                             '-g', self.genome_assembly_size,
->>>>>>> 7c3c0e20
                             '--out-dir', flye_output_dir,
                             '--threads', str(self.threads),
                             '1>', flye_stdout, '2>', flye_stderr])
